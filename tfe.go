package tfe

import (
	"bytes"
	"context"
	"encoding/json"
	"errors"
	"fmt"
	"io"
	"math/rand"
	"net/http"
	"net/url"
	"os"
	"reflect"
	"strconv"
	"strings"
	"time"

	"github.com/google/go-querystring/query"
	"github.com/hashicorp/go-cleanhttp"
	retryablehttp "github.com/hashicorp/go-retryablehttp"
	"github.com/svanharmelen/jsonapi"
	"golang.org/x/time/rate"
)

const (
	userAgent        = "go-tfe"
	headerRateLimit  = "X-RateLimit-Limit"
	headerRateReset  = "X-RateLimit-Reset"
	headerAPIVersion = "TFP-API-Version"

	// DefaultAddress of Terraform Enterprise.
	DefaultAddress = "https://app.terraform.io"
	// DefaultBasePath on which the API is served.
	DefaultBasePath = "/api/v2/"
	// PingEndpoint is a no-op API endpoint used to configure the rate limiter
	PingEndpoint = "ping"
)

// RetryLogHook allows a function to run before each retry.
type RetryLogHook func(attemptNum int, resp *http.Response)

// Config provides configuration details to the API client.
type Config struct {
	// The address of the Terraform Enterprise API.
	Address string

	// The base path on which the API is served.
	BasePath string

	// API token used to access the Terraform Enterprise API.
	Token string

	// Headers that will be added to every request.
	Headers http.Header

	// A custom HTTP client to use.
	HTTPClient *http.Client

	// RetryLogHook is invoked each time a request is retried.
	RetryLogHook RetryLogHook
}

// DefaultConfig returns a default config structure.
func DefaultConfig() *Config {
	config := &Config{
		Address:    os.Getenv("TFE_ADDRESS"),
		BasePath:   DefaultBasePath,
		Token:      os.Getenv("TFE_TOKEN"),
		Headers:    make(http.Header),
		HTTPClient: cleanhttp.DefaultPooledClient(),
	}

	// Set the default address if none is given.
	if config.Address == "" {
		config.Address = DefaultAddress
	}

	// Set the default user agent.
	config.Headers.Set("User-Agent", userAgent)

	return config
}

// Client is the Terraform Enterprise API client. It provides the basic
// connectivity and configuration for accessing the TFE API.
type Client struct {
	baseURL           *url.URL
	token             string
	headers           http.Header
	http              *retryablehttp.Client
	limiter           *rate.Limiter
	retryLogHook      RetryLogHook
	retryServerErrors bool
	remoteAPIVersion  string

	Admin                      Admin
	AgentPools                 AgentPools
	AgentTokens                AgentTokens
	Applies                    Applies
	ConfigurationVersions      ConfigurationVersions
	CostEstimates              CostEstimates
	NotificationConfigurations NotificationConfigurations
	OAuthClients               OAuthClients
	OAuthTokens                OAuthTokens
	Organizations              Organizations
	OrganizationMemberships    OrganizationMemberships
	OrganizationTokens         OrganizationTokens
	Plans                      Plans
	PlanExports                PlanExports
	Policies                   Policies
	PolicyChecks               PolicyChecks
	PolicySetParameters        PolicySetParameters
	PolicySets                 PolicySets
	RegistryModules            RegistryModules
	Runs                       Runs
	RunTriggers                RunTriggers
	SSHKeys                    SSHKeys
	StateVersionOutputs        StateVersionOutputs
	StateVersions              StateVersions
	Teams                      Teams
	TeamAccess                 TeamAccesses
	TeamMembers                TeamMembers
	TeamTokens                 TeamTokens
	Users                      Users
	UserTokens                 UserTokens
	Variables                  Variables
	Workspaces                 Workspaces

	Meta Meta
}

// Admin is the the Terraform Enterprise Admin API. It provides access to site
// wide admin settings. These are only available for Terraform Enterprise and
// do not function against Terraform Cloud.
type Admin struct {
	Organizations AdminOrganizations
	Workspaces    AdminWorkspaces
<<<<<<< HEAD
	Settings      AdminSettings
=======
	Runs          AdminRuns
>>>>>>> 3ecf508a
}

// Meta contains any Terraform Cloud APIs which provide data about the API itself.
type Meta struct {
	IPRanges IPRanges
}

// NewClient creates a new Terraform Enterprise API client.
func NewClient(cfg *Config) (*Client, error) {
	config := DefaultConfig()

	// Layer in the provided config for any non-blank values.
	if cfg != nil {
		if cfg.Address != "" {
			config.Address = cfg.Address
		}
		if cfg.BasePath != "" {
			config.BasePath = cfg.BasePath
		}
		if cfg.Token != "" {
			config.Token = cfg.Token
		}
		for k, v := range cfg.Headers {
			config.Headers[k] = v
		}
		if cfg.HTTPClient != nil {
			config.HTTPClient = cfg.HTTPClient
		}
		if cfg.RetryLogHook != nil {
			config.RetryLogHook = cfg.RetryLogHook
		}
	}

	// Parse the address to make sure its a valid URL.
	baseURL, err := url.Parse(config.Address)
	if err != nil {
		return nil, fmt.Errorf("invalid address: %v", err)
	}

	baseURL.Path = config.BasePath
	if !strings.HasSuffix(baseURL.Path, "/") {
		baseURL.Path += "/"
	}

	// This value must be provided by the user.
	if config.Token == "" {
		return nil, fmt.Errorf("missing API token")
	}

	// Create the client.
	client := &Client{
		baseURL:      baseURL,
		token:        config.Token,
		headers:      config.Headers,
		retryLogHook: config.RetryLogHook,
	}

	client.http = &retryablehttp.Client{
		Backoff:      client.retryHTTPBackoff,
		CheckRetry:   client.retryHTTPCheck,
		ErrorHandler: retryablehttp.PassthroughErrorHandler,
		HTTPClient:   config.HTTPClient,
		RetryWaitMin: 100 * time.Millisecond,
		RetryWaitMax: 400 * time.Millisecond,
		RetryMax:     30,
	}

	meta, err := client.getRawAPIMetadata()
	if err != nil {
		return nil, err
	}

	// Configure the rate limiter.
	client.configureLimiter(meta.RateLimit)

	// Save the API version so we can return it from the RemoteAPIVersion
	// method later.
	client.remoteAPIVersion = meta.APIVersion

	// Create Admin
	client.Admin = Admin{
		Organizations: &adminOrganizations{client: client},
		Workspaces:    &adminWorkspaces{client: client},
<<<<<<< HEAD
		Settings:      &adminSettings{client: client},
=======
		Runs:          &adminRuns{client: client},
>>>>>>> 3ecf508a
	}

	// Create the services.
	client.AgentPools = &agentPools{client: client}
	client.AgentTokens = &agentTokens{client: client}
	client.Applies = &applies{client: client}
	client.ConfigurationVersions = &configurationVersions{client: client}
	client.CostEstimates = &costEstimates{client: client}
	client.NotificationConfigurations = &notificationConfigurations{client: client}
	client.OAuthClients = &oAuthClients{client: client}
	client.OAuthTokens = &oAuthTokens{client: client}
	client.Organizations = &organizations{client: client}
	client.OrganizationMemberships = &organizationMemberships{client: client}
	client.OrganizationTokens = &organizationTokens{client: client}
	client.Plans = &plans{client: client}
	client.PlanExports = &planExports{client: client}
	client.Policies = &policies{client: client}
	client.PolicyChecks = &policyChecks{client: client}
	client.PolicySetParameters = &policySetParameters{client: client}
	client.PolicySets = &policySets{client: client}
	client.RegistryModules = &registryModules{client: client}
	client.Runs = &runs{client: client}
	client.RunTriggers = &runTriggers{client: client}
	client.SSHKeys = &sshKeys{client: client}
	client.StateVersionOutputs = &stateVersionOutputs{client: client}
	client.StateVersions = &stateVersions{client: client}
	client.Teams = &teams{client: client}
	client.TeamAccess = &teamAccesses{client: client}
	client.TeamMembers = &teamMembers{client: client}
	client.TeamTokens = &teamTokens{client: client}
	client.Users = &users{client: client}
	client.UserTokens = &userTokens{client: client}
	client.Variables = &variables{client: client}
	client.Workspaces = &workspaces{client: client}

	client.Meta = Meta{
		IPRanges: &ipRanges{client: client},
	}

	return client, nil
}

// RemoteAPIVersion returns the server's declared API version string.
//
// A Terraform Cloud or Enterprise API server returns its API version in an
// HTTP header field in all responses. The NewClient function saves the
// version number returned in its initial setup request and RemoteAPIVersion
// returns that cached value.
//
// The API protocol calls for this string to be a dotted-decimal version number
// like 2.3.0, where the first number indicates the API major version while the
// second indicates a minor version which may have introduced some
// backward-compatible additional features compared to its predecessor.
//
// Explicit API versioning was added to the Terraform Cloud and Enterprise
// APIs as a later addition, so older servers will not return version
// information. In that case, this function returns an empty string as the
// version.
func (c *Client) RemoteAPIVersion() string {
	return c.remoteAPIVersion
}

// SetFakeRemoteAPIVersion allows setting a given string as the client's remoteAPIVersion,
// overriding the value pulled from the API header during client initialization.
//
// This is intended for use in tests, when you may want to configure your TFE client to
// return something different than the actual API version in order to test error handling.
func (c *Client) SetFakeRemoteAPIVersion(fakeAPIVersion string) {
	c.remoteAPIVersion = fakeAPIVersion
}

// RetryServerErrors configures the retry HTTP check to also retry
// unexpected errors or requests that failed with a server error.
func (c *Client) RetryServerErrors(retry bool) {
	c.retryServerErrors = retry
}

// retryHTTPCheck provides a callback for Client.CheckRetry which
// will retry both rate limit (429) and server (>= 500) errors.
func (c *Client) retryHTTPCheck(ctx context.Context, resp *http.Response, err error) (bool, error) {
	if ctx.Err() != nil {
		return false, ctx.Err()
	}
	if err != nil {
		return c.retryServerErrors, err
	}
	if resp.StatusCode == 429 || (c.retryServerErrors && resp.StatusCode >= 500) {
		return true, nil
	}
	return false, nil
}

// retryHTTPBackoff provides a generic callback for Client.Backoff which
// will pass through all calls based on the status code of the response.
func (c *Client) retryHTTPBackoff(min, max time.Duration, attemptNum int, resp *http.Response) time.Duration {
	if c.retryLogHook != nil {
		c.retryLogHook(attemptNum, resp)
	}

	// Use the rate limit backoff function when we are rate limited.
	if resp != nil && resp.StatusCode == 429 {
		return rateLimitBackoff(min, max, attemptNum, resp)
	}

	// Set custom duration's when we experience a service interruption.
	min = 700 * time.Millisecond
	max = 900 * time.Millisecond

	return retryablehttp.LinearJitterBackoff(min, max, attemptNum, resp)
}

// rateLimitBackoff provides a callback for Client.Backoff which will use the
// X-RateLimit_Reset header to determine the time to wait. We add some jitter
// to prevent a thundering herd.
//
// min and max are mainly used for bounding the jitter that will be added to
// the reset time retrieved from the headers. But if the final wait time is
// less then min, min will be used instead.
func rateLimitBackoff(min, max time.Duration, attemptNum int, resp *http.Response) time.Duration {
	// rnd is used to generate pseudo-random numbers.
	rnd := rand.New(rand.NewSource(time.Now().UnixNano()))

	// First create some jitter bounded by the min and max durations.
	jitter := time.Duration(rnd.Float64() * float64(max-min))

	if resp != nil {
		if v := resp.Header.Get(headerRateReset); v != "" {
			if reset, _ := strconv.ParseFloat(v, 64); reset > 0 {
				// Only update min if the given time to wait is longer.
				if wait := time.Duration(reset * 1e9); wait > min {
					min = wait
				}
			}
		}
	}

	return min + jitter
}

type rawAPIMetadata struct {
	// APIVersion is the raw API version string reported by the server in the
	// TFP-API-Version response header, or an empty string if that header
	// field was not included in the response.
	APIVersion string

	// RateLimit is the raw API version string reported by the server in the
	// X-RateLimit-Limit response header, or an empty string if that header
	// field was not included in the response.
	RateLimit string
}

func (c *Client) getRawAPIMetadata() (rawAPIMetadata, error) {
	var meta rawAPIMetadata

	// Create a new request.
	u, err := c.baseURL.Parse(PingEndpoint)
	if err != nil {
		return meta, err
	}
	req, err := http.NewRequest("GET", u.String(), nil)
	if err != nil {
		return meta, err
	}

	// Attach the default headers.
	for k, v := range c.headers {
		req.Header[k] = v
	}
	req.Header.Set("Accept", "application/vnd.api+json")
	req.Header.Set("Authorization", "Bearer "+c.token)

	// Make a single request to retrieve the rate limit headers.
	resp, err := c.http.HTTPClient.Do(req)
	if err != nil {
		return meta, err
	}
	resp.Body.Close()

	meta.APIVersion = resp.Header.Get(headerAPIVersion)
	meta.RateLimit = resp.Header.Get(headerRateLimit)

	return meta, nil
}

// configureLimiter configures the rate limiter.
func (c *Client) configureLimiter(rawLimit string) {

	// Set default values for when rate limiting is disabled.
	limit := rate.Inf
	burst := 0

	if v := rawLimit; v != "" {
		if rateLimit, _ := strconv.ParseFloat(v, 64); rateLimit > 0 {
			// Configure the limit and burst using a split of 2/3 for the limit and
			// 1/3 for the burst. This enables clients to burst 1/3 of the allowed
			// calls before the limiter kicks in. The remaining calls will then be
			// spread out evenly using intervals of time.Second / limit which should
			// prevent hitting the rate limit.
			limit = rate.Limit(rateLimit * 0.66)
			burst = int(rateLimit * 0.33)
		}
	}

	// Create a new limiter using the calculated values.
	c.limiter = rate.NewLimiter(limit, burst)
}

// newRequest creates an API request. A relative URL path can be provided in
// path, in which case it is resolved relative to the apiVersionPath of the
// Client. Relative URL paths should always be specified without a preceding
// slash.
// If v is supplied, the value will be JSONAPI encoded and included as the
// request body. If the method is GET, the value will be parsed and added as
// query parameters.
func (c *Client) newRequest(method, path string, v interface{}) (*retryablehttp.Request, error) {
	u, err := c.baseURL.Parse(path)
	if err != nil {
		return nil, err
	}

	// Create a request specific headers map.
	reqHeaders := make(http.Header)
	reqHeaders.Set("Authorization", "Bearer "+c.token)

	var body interface{}
	switch method {
	case "GET":
		reqHeaders.Set("Accept", "application/vnd.api+json")

		if v != nil {
			q, err := query.Values(v)
			if err != nil {
				return nil, err
			}
			u.RawQuery = q.Encode()
		}
	case "DELETE", "PATCH", "POST":
		reqHeaders.Set("Accept", "application/vnd.api+json")
		reqHeaders.Set("Content-Type", "application/vnd.api+json")

		if v != nil {
			if body, err = serializeRequestBody(v); err != nil {
				return nil, err
			}
		}
	case "PUT":
		reqHeaders.Set("Accept", "application/json")
		reqHeaders.Set("Content-Type", "application/octet-stream")
		body = v
	}

	req, err := retryablehttp.NewRequest(method, u.String(), body)
	if err != nil {
		return nil, err
	}

	// Set the default headers.
	for k, v := range c.headers {
		req.Header[k] = v
	}

	// Set the request specific headers.
	for k, v := range reqHeaders {
		req.Header[k] = v
	}

	return req, nil
}

// Helper method that serializes the given ptr or ptr slice into a JSON
// request. It automatically uses jsonapi or json serialization, depending
// on the body type's tags.
func serializeRequestBody(v interface{}) (interface{}, error) {
	// The body can be a slice of pointers or a pointer. In either
	// case we want to choose the serialization type based on the
	// individual record type. To determine that type, we need
	// to either follow the pointer or examine the slice element type.
	// There are other theoretical possiblities (e. g. maps,
	// non-pointers) but they wouldn't work anyway because the
	// json-api library doesn't support serializing other things.
	var modelType reflect.Type
	bodyType := reflect.TypeOf(v)
	invalidBodyError := errors.New("go-tfe bug: DELETE/PATCH/POST body must be nil, ptr, or ptr slice")
	switch bodyType.Kind() {
	case reflect.Slice:
		sliceElem := bodyType.Elem()
		if sliceElem.Kind() != reflect.Ptr {
			return nil, invalidBodyError
		}
		modelType = sliceElem.Elem()
	case reflect.Ptr:
		modelType = reflect.ValueOf(v).Elem().Type()
	default:
		return nil, invalidBodyError
	}

	// Infer whether the request uses jsonapi or regular json
	// serialization based on how the fields are tagged.
	jsonApiFields := 0
	jsonFields := 0
	for i := 0; i < modelType.NumField(); i++ {
		structField := modelType.Field(i)
		if structField.Tag.Get("jsonapi") != "" {
			jsonApiFields++
		}
		if structField.Tag.Get("json") != "" {
			jsonFields++
		}
	}
	if jsonApiFields > 0 && jsonFields > 0 {
		// Defining a struct with both json and jsonapi tags doesn't
		// make sense, because a struct can only be serialized
		// as one or another. If this does happen, it's a bug
		// in the library that should be fixed at development time
		return nil, errors.New("go-tfe bug: struct can't use both json and jsonapi attributes")
	}

	if jsonFields > 0 {
		return json.Marshal(v)
	} else {
		buf := bytes.NewBuffer(nil)
		if err := jsonapi.MarshalPayloadWithoutIncluded(buf, v); err != nil {
			return nil, err
		}
		return buf, nil
	}
}

// do sends an API request and returns the API response. The API response
// is JSONAPI decoded and the document's primary data is stored in the value
// pointed to by v, or returned as an error if an API error has occurred.

// If v implements the io.Writer interface, the raw response body will be
// written to v, without attempting to first decode it.
//
// The provided ctx must be non-nil. If it is canceled or times out, ctx.Err()
// will be returned.
func (c *Client) do(ctx context.Context, req *retryablehttp.Request, v interface{}) error {
	// Wait will block until the limiter can obtain a new token
	// or returns an error if the given context is canceled.
	if err := c.limiter.Wait(ctx); err != nil {
		return err
	}

	// Add the context to the request.
	req = req.WithContext(ctx)

	// Execute the request and check the response.
	resp, err := c.http.Do(req)
	if err != nil {
		// If we got an error, and the context has been canceled,
		// the context's error is probably more useful.
		select {
		case <-ctx.Done():
			return ctx.Err()
		default:
			return err
		}
	}
	defer resp.Body.Close()

	// Basic response checking.
	if err := checkResponseCode(resp); err != nil {
		return err
	}

	// Return here if decoding the response isn't needed.
	if v == nil {
		return nil
	}

	// If v implements io.Writer, write the raw response body.
	if w, ok := v.(io.Writer); ok {
		_, err = io.Copy(w, resp.Body)
		return err
	}

	// Get the value of v so we can test if it's a struct.
	dst := reflect.Indirect(reflect.ValueOf(v))

	// Return an error if v is not a struct or an io.Writer.
	if dst.Kind() != reflect.Struct {
		return fmt.Errorf("v must be a struct or an io.Writer")
	}

	// Try to get the Items and Pagination struct fields.
	items := dst.FieldByName("Items")
	pagination := dst.FieldByName("Pagination")

	// Unmarshal a single value if v does not contain the
	// Items and Pagination struct fields.
	if !items.IsValid() || !pagination.IsValid() {
		return jsonapi.UnmarshalPayload(resp.Body, v)
	}

	// Return an error if v.Items is not a slice.
	if items.Type().Kind() != reflect.Slice {
		return fmt.Errorf("v.Items must be a slice")
	}

	// Create a temporary buffer and copy all the read data into it.
	body := bytes.NewBuffer(nil)
	reader := io.TeeReader(resp.Body, body)

	// Unmarshal as a list of values as v.Items is a slice.
	raw, err := jsonapi.UnmarshalManyPayload(reader, items.Type().Elem())
	if err != nil {
		return err
	}

	// Make a new slice to hold the results.
	sliceType := reflect.SliceOf(items.Type().Elem())
	result := reflect.MakeSlice(sliceType, 0, len(raw))

	// Add all of the results to the new slice.
	for _, v := range raw {
		result = reflect.Append(result, reflect.ValueOf(v))
	}

	// Pointer-swap the result.
	items.Set(result)

	// As we are getting a list of values, we need to decode
	// the pagination details out of the response body.
	p, err := parsePagination(body)
	if err != nil {
		return err
	}

	// Pointer-swap the decoded pagination details.
	pagination.Set(reflect.ValueOf(p))

	return nil
}

// ListOptions is used to specify pagination options when making API requests.
// Pagination allows breaking up large result sets into chunks, or "pages".
type ListOptions struct {
	// The page number to request. The results vary based on the PageSize.
	PageNumber int `url:"page[number],omitempty"`

	// The number of elements returned in a single page.
	PageSize int `url:"page[size],omitempty"`
}

// Pagination is used to return the pagination details of an API request.
type Pagination struct {
	CurrentPage  int `json:"current-page"`
	PreviousPage int `json:"prev-page"`
	NextPage     int `json:"next-page"`
	TotalPages   int `json:"total-pages"`
	TotalCount   int `json:"total-count"`
}

func parsePagination(body io.Reader) (*Pagination, error) {
	var raw struct {
		Meta struct {
			Pagination Pagination `json:"pagination"`
		} `json:"meta"`
	}

	// JSON decode the raw response.
	if err := json.NewDecoder(body).Decode(&raw); err != nil {
		return &Pagination{}, err
	}

	return &raw.Meta.Pagination, nil
}

// checkResponseCode can be used to check the status code of an HTTP request.
func checkResponseCode(r *http.Response) error {
	if r.StatusCode >= 200 && r.StatusCode <= 299 {
		return nil
	}

	switch r.StatusCode {
	case 401:
		return ErrUnauthorized
	case 404:
		return ErrResourceNotFound
	case 409:
		switch {
		case strings.HasSuffix(r.Request.URL.Path, "actions/lock"):
			return ErrWorkspaceLocked
		case strings.HasSuffix(r.Request.URL.Path, "actions/unlock"):
			return ErrWorkspaceNotLocked
		case strings.HasSuffix(r.Request.URL.Path, "actions/force-unlock"):
			return ErrWorkspaceNotLocked
		}
	}

	// Decode the error payload.
	errPayload := &jsonapi.ErrorsPayload{}
	err := json.NewDecoder(r.Body).Decode(errPayload)
	if err != nil || len(errPayload.Errors) == 0 {
		return fmt.Errorf(r.Status)
	}

	// Parse and format the errors.
	var errs []string
	for _, e := range errPayload.Errors {
		if e.Detail == "" {
			errs = append(errs, e.Title)
		} else {
			errs = append(errs, fmt.Sprintf("%s\n\n%s", e.Title, e.Detail))
		}
	}

	return fmt.Errorf(strings.Join(errs, "\n"))
}<|MERGE_RESOLUTION|>--- conflicted
+++ resolved
@@ -136,11 +136,8 @@
 type Admin struct {
 	Organizations AdminOrganizations
 	Workspaces    AdminWorkspaces
-<<<<<<< HEAD
 	Settings      AdminSettings
-=======
 	Runs          AdminRuns
->>>>>>> 3ecf508a
 }
 
 // Meta contains any Terraform Cloud APIs which provide data about the API itself.
@@ -224,11 +221,8 @@
 	client.Admin = Admin{
 		Organizations: &adminOrganizations{client: client},
 		Workspaces:    &adminWorkspaces{client: client},
-<<<<<<< HEAD
 		Settings:      &adminSettings{client: client},
-=======
 		Runs:          &adminRuns{client: client},
->>>>>>> 3ecf508a
 	}
 
 	// Create the services.
