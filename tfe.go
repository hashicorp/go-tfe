--- conflicted
+++ resolved
@@ -166,11 +166,7 @@
 	SSHKeys                         SSHKeys
 	Stacks                          Stacks
 	StackConfigurations             StackConfigurations
-<<<<<<< HEAD
-=======
 	StackConfigurationSummaries     StackConfigurationSummaries
-	StackDeployments                StackDeployments
->>>>>>> d484ca08
 	StackDeploymentGroups           StackDeploymentGroups
 	StackDeploymentRuns             StackDeploymentRuns
 	StackDeploymentSteps            StackDeploymentSteps
@@ -501,11 +497,7 @@
 	client.SSHKeys = &sshKeys{client: client}
 	client.Stacks = &stacks{client: client}
 	client.StackConfigurations = &stackConfigurations{client: client}
-<<<<<<< HEAD
-=======
 	client.StackConfigurationSummaries = &stackConfigurationSummaries{client: client}
-	client.StackDeployments = &stackDeployments{client: client}
->>>>>>> d484ca08
 	client.StackDeploymentGroups = &stackDeploymentGroups{client: client}
 	client.StackDeploymentRuns = &stackDeploymentRuns{client: client}
 	client.StackDeploymentSteps = &stackDeploymentSteps{client: client}
