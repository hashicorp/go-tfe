--- conflicted
+++ resolved
@@ -2,12 +2,9 @@
 
 import (
 	"context"
-<<<<<<< HEAD
 	"fmt"
-=======
 	"io/ioutil"
 	"strings"
->>>>>>> 4f141e7a
 	"testing"
 	"time"
 
