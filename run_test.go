package tfe

import (
	"context"
	"fmt"
	"testing"
	"time"

	"github.com/stretchr/testify/assert"
	"github.com/stretchr/testify/require"
)

func TestRunsList(t *testing.T) {
	client := testClient(t)
	ctx := context.Background()

	wTest, wTestCleanup := createWorkspace(t, client, nil)
	defer wTestCleanup()

	rTest1, rTestCleanup1 := createRun(t, client, wTest)
	defer rTestCleanup1()
	rTest2, rTestCleanup2 := createRun(t, client, wTest)
	defer rTestCleanup2()

	t.Run("without list options", func(t *testing.T) {
		rl, err := client.Runs.List(ctx, wTest.ID, RunListOptions{})
		require.NoError(t, err)

		found := []string{}
		for _, r := range rl.Items {
			found = append(found, r.ID)
		}

		assert.Contains(t, found, rTest1.ID)
		assert.Contains(t, found, rTest2.ID)
		assert.Equal(t, 1, rl.CurrentPage)
		assert.Equal(t, 2, rl.TotalCount)
	})

	t.Run("with list options", func(t *testing.T) {
		t.Skip("paging not supported yet in API")

		// Request a page number which is out of range. The result should
		// be successful, but return no results if the paging options are
		// properly passed along.
		rl, err := client.Runs.List(ctx, wTest.ID, RunListOptions{
			ListOptions: ListOptions{
				PageNumber: 999,
				PageSize:   100,
			},
		})
		require.NoError(t, err)
		assert.Empty(t, rl.Items)
		assert.Equal(t, 999, rl.CurrentPage)
		assert.Equal(t, 2, rl.TotalCount)
	})

	t.Run("with workspace included", func(t *testing.T) {
		rl, err := client.Runs.List(ctx, wTest.ID, RunListOptions{
			Include: String("workspace"),
		})

		assert.NoError(t, err)

		assert.NotEmpty(t, rl.Items)
		assert.NotNil(t, rl.Items[0].Workspace)
		assert.NotEmpty(t, rl.Items[0].Workspace.Name)
	})

	t.Run("without a valid workspace ID", func(t *testing.T) {
		rl, err := client.Runs.List(ctx, badIdentifier, RunListOptions{})
		assert.Nil(t, rl)
		assert.EqualError(t, err, ErrInvalidWorkspaceID.Error())
	})
}

func TestRunsCreate(t *testing.T) {
	client := testClient(t)
	ctx := context.Background()

	wTest, wTestCleanup := createWorkspace(t, client, nil)
	defer wTestCleanup()

<<<<<<< HEAD
	_, _ = createUploadedConfigurationVersion(t, client, wTest)
=======
	cvTest, cvTestCleanup := createUploadedConfigurationVersion(t, client, wTest)
	defer cvTestCleanup()
>>>>>>> 6722fb82

	t.Run("without a configuration version", func(t *testing.T) {
		options := RunCreateOptions{
			Workspace: wTest,
		}

		r, err := client.Runs.Create(ctx, options)
		assert.NoError(t, err)
		fmt.Println(r.CreatedAt)
		assert.NotNil(t, r.ID)
		assert.NotNil(t, r.CreatedAt)
		assert.NotNil(t, r.Source)
		assert.NotEmpty(t, r.StatusTimestamps)
	})

	//	t.Run("with a configuration version", func(t *testing.T) {
	//		options := RunCreateOptions{
	//			ConfigurationVersion: cvTest,
	//			Workspace:            wTest,
	//		}
	//
	//		r, err := client.Runs.Create(ctx, options)
	//		require.NoError(t, err)
	//		assert.Equal(t, cvTest.ID, r.ConfigurationVersion.ID)
	//	})
	//
	//	t.Run("without a workspace", func(t *testing.T) {
	//		r, err := client.Runs.Create(ctx, RunCreateOptions{})
	//		assert.Nil(t, r)
	//		assert.EqualError(t, err, "workspace is required")
	//	})
	//
	//	t.Run("with additional attributes", func(t *testing.T) {
	//		options := RunCreateOptions{
	//			Message:     String("yo"),
	//			Workspace:   wTest,
	//			TargetAddrs: []string{"null_resource.example"},
	//		}
	//
	//		r, err := client.Runs.Create(ctx, options)
	//		require.NoError(t, err)
	//		assert.Equal(t, *options.Message, r.Message)
	//		assert.Equal(t, options.TargetAddrs, r.TargetAddrs)
	//	})
}

func TestRunsRead(t *testing.T) {
	skipIfEnterprise(t)

	client := testClient(t)
	ctx := context.Background()

	rTest, rTestCleanup := createCostEstimatedRun(t, client, nil)
	defer rTestCleanup()

	t.Run("when the run exists", func(t *testing.T) {
		r, err := client.Runs.Read(ctx, rTest.ID)
		assert.NoError(t, err)
		assert.Equal(t, rTest, r)
	})

	t.Run("when the run does not exist", func(t *testing.T) {
		r, err := client.Runs.Read(ctx, "nonexisting")
		assert.Nil(t, r)
		assert.Equal(t, err, ErrResourceNotFound)
	})

	t.Run("with invalid run ID", func(t *testing.T) {
		r, err := client.Runs.Read(ctx, badIdentifier)
		assert.Nil(t, r)
		assert.EqualError(t, err, ErrInvalidRunID.Error())
	})
}

func TestRunsReadWithOptions(t *testing.T) {
	client := testClient(t)
	ctx := context.Background()

	rTest, rTestCleanup := createRun(t, client, nil)
	defer rTestCleanup()

	t.Run("when the run exists", func(t *testing.T) {
		curOpts := &RunReadOptions{
			Include: "created_by",
		}

		r, err := client.Runs.ReadWithOptions(ctx, rTest.ID, curOpts)
		require.NoError(t, err)

		assert.NotEmpty(t, r.CreatedBy)
		assert.NotEmpty(t, r.CreatedBy.Username)
	})
}

func TestRunsApply(t *testing.T) {
	client := testClient(t)
	ctx := context.Background()

	rTest, rTestCleanup := createPlannedRun(t, client, nil)
	defer rTestCleanup()

	t.Run("when the run exists", func(t *testing.T) {
		err := client.Runs.Apply(ctx, rTest.ID, RunApplyOptions{})
		assert.NoError(t, err)
	})

	t.Run("when the run does not exist", func(t *testing.T) {
		err := client.Runs.Apply(ctx, "nonexisting", RunApplyOptions{})
		assert.Equal(t, err, ErrResourceNotFound)
	})

	t.Run("with invalid run ID", func(t *testing.T) {
		err := client.Runs.Apply(ctx, badIdentifier, RunApplyOptions{})
		assert.EqualError(t, err, ErrInvalidRunID.Error())
	})
}

func TestRunsCancel(t *testing.T) {
	client := testClient(t)
	ctx := context.Background()

	wTest, wTestCleanup := createWorkspace(t, client, nil)
	defer wTestCleanup()

	// We need to create 2 runs here. The first run will automatically
	// be planned so that one cannot be cancelled. The second one will
	// be pending until the first one is confirmed or discarded, so we
	// can cancel that one.
	_, rTestCleanup1 := createRun(t, client, wTest)
	defer rTestCleanup1()
	rTest2, rTestCleanup2 := createRun(t, client, wTest)
	defer rTestCleanup2()

	t.Run("when the run exists", func(t *testing.T) {
		err := client.Runs.Cancel(ctx, rTest2.ID, RunCancelOptions{})
		assert.NoError(t, err)
	})

	t.Run("when the run does not exist", func(t *testing.T) {
		err := client.Runs.Cancel(ctx, "nonexisting", RunCancelOptions{})
		assert.Equal(t, err, ErrResourceNotFound)
	})

	t.Run("with invalid run ID", func(t *testing.T) {
		err := client.Runs.Cancel(ctx, badIdentifier, RunCancelOptions{})
		assert.EqualError(t, err, ErrInvalidRunID.Error())
	})
}

func TestRunsForceCancel(t *testing.T) {
	client := testClient(t)
	ctx := context.Background()

	wTest, wTestCleanup := createWorkspace(t, client, nil)
	defer wTestCleanup()

	// We need to create 2 runs here. The first run will automatically
	// be planned so that one cannot be cancelled. The second one will
	// be pending until the first one is confirmed or discarded, so we
	// can cancel that one.
	_, rTestCleanup1 := createRun(t, client, wTest)
	defer rTestCleanup1()
	rTest, rTestCleanup2 := createRun(t, client, wTest)
	defer rTestCleanup2()

	t.Run("run is not force-cancelable", func(t *testing.T) {
		assert.False(t, rTest.Actions.IsForceCancelable)
	})

	t.Run("user is allowed to force-cancel", func(t *testing.T) {
		assert.True(t, rTest.Permissions.CanForceCancel)
	})

	t.Run("after a normal cancel", func(t *testing.T) {
		// Request the normal cancel
		err := client.Runs.Cancel(ctx, rTest.ID, RunCancelOptions{})
		require.NoError(t, err)

		for i := 1; ; i++ {
			// Refresh the view of the run
			rTest, err = client.Runs.Read(ctx, rTest.ID)
			require.NoError(t, err)

			// Check if the timestamp is present.
			if !rTest.ForceCancelAvailableAt.IsZero() {
				break
			}

			if i > 30 {
				t.Fatal("Timeout waiting for run to be canceled")
			}

			time.Sleep(time.Second)
		}

		t.Run("force-cancel-available-at timestamp is present", func(t *testing.T) {
			assert.True(t, rTest.ForceCancelAvailableAt.After(time.Now()))
		})

		// This test case is minimal because a force-cancel is not needed in
		// any normal circumstance. Only if Terraform encounters unexpected
		// errors or behaves abnormally should this functionality be required.
		// Force-cancel only becomes available if a normal cancel is performed
		// first, and the desired canceled state is not reached within a pre-
		// determined amount of time (see
		// https://www.terraform.io/docs/enterprise/api/run.html#forcefully-cancel-a-run).
	})

	t.Run("when the run does not exist", func(t *testing.T) {
		err := client.Runs.ForceCancel(ctx, "nonexisting", RunForceCancelOptions{})
		assert.Equal(t, err, ErrResourceNotFound)
	})

	t.Run("with invalid run ID", func(t *testing.T) {
		err := client.Runs.ForceCancel(ctx, badIdentifier, RunForceCancelOptions{})
		assert.EqualError(t, err, ErrInvalidRunID.Error())
	})
}

func TestRunsDiscard(t *testing.T) {
	client := testClient(t)
	ctx := context.Background()

	wTest, wTestCleanup := createWorkspace(t, client, nil)
	defer wTestCleanup()

	rTest, rTestCleanup := createPlannedRun(t, client, wTest)
	defer rTestCleanup()

	t.Run("when the run exists", func(t *testing.T) {
		err := client.Runs.Discard(ctx, rTest.ID, RunDiscardOptions{})
		assert.NoError(t, err)
	})

	t.Run("when the run does not exist", func(t *testing.T) {
		err := client.Runs.Discard(ctx, "nonexisting", RunDiscardOptions{})
		assert.Equal(t, err, ErrResourceNotFound)
	})

	t.Run("with invalid run ID", func(t *testing.T) {
		err := client.Runs.Discard(ctx, badIdentifier, RunDiscardOptions{})
		assert.EqualError(t, err, ErrInvalidRunID.Error())
	})
}<|MERGE_RESOLUTION|>--- conflicted
+++ resolved
@@ -81,12 +81,8 @@
 	wTest, wTestCleanup := createWorkspace(t, client, nil)
 	defer wTestCleanup()
 
-<<<<<<< HEAD
-	_, _ = createUploadedConfigurationVersion(t, client, wTest)
-=======
 	cvTest, cvTestCleanup := createUploadedConfigurationVersion(t, client, wTest)
 	defer cvTestCleanup()
->>>>>>> 6722fb82
 
 	t.Run("without a configuration version", func(t *testing.T) {
 		options := RunCreateOptions{
