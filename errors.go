--- conflicted
+++ resolved
@@ -244,13 +244,10 @@
 	ErrInvalidOIDC = errors.New("invalid value for OIDC configuration ID")
 
 	ErrInvalidHYOK = errors.New("invalid value for HYOK configuration ID")
-<<<<<<< HEAD
-=======
 
 	ErrInvalidHYOKCustomerKeyVersion = errors.New("invalid value for HYOK Customer key version ID")
 
 	ErrInvalidHYOKEncryptedDataKey = errors.New("invalid value for HYOK encrypted data key ID")
->>>>>>> b60638ce
 )
 
 var (
