package tfe

import (
	"errors"
)

// Generic errors applicable to all resources.
var (
	// ErrUnauthorized is returned when receiving a 401.
	ErrUnauthorized = errors.New("unauthorized")

	// ErrResourceNotFound is returned when receiving a 404.
	ErrResourceNotFound = errors.New("resource not found")

	// ErrMissingDirectory is returned when the path does not have an existing directory.
	ErrMissingDirectory = errors.New("path needs to be an existing directory")
)

// Options/fields that cannot be defined
var (
	ErrUnsupportedOperations = errors.New("operations is deprecated and cannot be specified when execution mode is used")

	ErrUnsupportedPrivateKey = errors.New("private Key can only be present with Azure DevOps Server service provider")
)

// Library errors that usually indicate a bug in the implementation of go-tfe
var (
	// ErrItemsMustBeSlice is returned when an API response attribute called Items is not a slice
	ErrItemsMustBeSlice = errors.New(`model field "Items" must be a slice`)

	// ErrInvalidRequestBody is returned when a request body for DELETE/PATCH/POST is not a reference type
	ErrInvalidRequestBody = errors.New("go-tfe bug: DELETE/PATCH/POST body must be nil, ptr, or ptr slice")

	// ErrInvalidStructFormat is returned when a mix of json and jsonapi tagged fields are used in the same struct
	ErrInvalidStructFormat = errors.New("go-tfe bug: struct can't use both json and jsonapi attributes")
)

// Resource Errors
var (
	// ErrWorkspaceLocked is returned when trying to lock a
	// locked workspace.
	ErrWorkspaceLocked = errors.New("workspace already locked")

	// ErrWorkspaceNotLocked is returned when trying to unlock
	// a unlocked workspace.
	ErrWorkspaceNotLocked = errors.New("workspace already unlocked")

	// ErrWorkspaceLockedByRun is returned when trying to unlock a
	// workspace locked by a run
	ErrWorkspaceLockedByRun = errors.New("unable to unlock workspace locked by run")
)

// Invalid values for resources/struct fields
var (
	ErrInvalidWorkspaceID = errors.New("invalid value for workspace ID")

	ErrInvalidWorkspaceValue = errors.New("invalid value for workspace")

	ErrInvalidTerraformVersionID = errors.New("invalid value for terraform version ID")

	ErrInvalidTerraformVersionType = errors.New("invalid type for terraform version. Please use 'terraform-version'")

	ErrInvalidConfigVersionID = errors.New("invalid value for configuration version ID")
<<<<<<< HEAD

	ErrInvalidCostEstimateID = errors.New("invalid value for cost estimate ID")

	ErrInvalidSMTPAuth = errors.New("invalid smtp auth type")

=======

	ErrInvalidCostEstimateID = errors.New("invalid value for cost estimate ID")

	ErrInvalidSMTPAuth = errors.New("invalid smtp auth type")

>>>>>>> d65ba695
	ErrInvalidAgentPoolID = errors.New("invalid value for agent pool ID")

	ErrInvalidAgentTokenID = errors.New("invalid value for agent token ID")

	ErrInvalidRunID = errors.New("invalid value for run ID")

<<<<<<< HEAD
	// Run Task errors

	// ErrInvalidRunTaskCategory is returned when a run task has a category other than "task"
	ErrInvalidRunTaskCategory = errors.New(`category must be "task"`)

	// ErrInvalidRunTaskID is returned when the run task ID is invalid
	ErrInvalidRunTaskID = errors.New("invalid value for run task ID")

	// ErrInvalidRunTaskURL is returned when the run task URL is invalid
	ErrInvalidRunTaskURL = errors.New("invalid url for run task URL")

	// Workspace Run Task errors

	//ErrInvalidWorkspaceRunTaskID is returned when the workspace run task ID is invalid
	ErrInvalidWorkspaceRunTaskID = errors.New("invalid value for workspace run task ID")

	//ErrInvalidWorkspaceRunTaskType is returned when Type is not "workspace-tasks"
	ErrInvalidWorkspaceRunTaskType = errors.New(`invalid value for type, please use "workspace-tasks"`)

	// Task Result errrors

	// ErrInvalidTaskResultID is returned when the task result ID is invalid
	ErrInvalidTaskResultID = errors.New("invalid value for task result ID")

	// Task Stage errors

	// ErrInvalidTaskStageID is returned when the task stage ID is invalid.
	ErrInvalidTaskStageID = errors.New("invalid value for task stage ID")

	// ErrInvalidApplyID is returned when the apply ID is invalid.
=======
>>>>>>> d65ba695
	ErrInvalidApplyID = errors.New("invalid value for apply ID")

	ErrInvalidOrg = errors.New("invalid value for organization")

	ErrInvalidName = errors.New("invalid value for name")

	ErrInvalidNotificationConfigID = errors.New("invalid value for notification configuration ID")

	ErrInvalidMembership = errors.New("invalid value for membership")

	ErrInvalidMembershipIDs = errors.New("invalid value for organization membership ids")

	ErrInvalidOauthClientID = errors.New("invalid value for OAuth client ID")

	ErrInvalidOauthTokenID = errors.New("invalid value for OAuth token ID")

	ErrInvalidPolicySetID = errors.New("invalid value for policy set ID")

	ErrInvalidPolicyCheckID = errors.New("invalid value for policy check ID")

	ErrInvalidTag = errors.New("invalid tag id")

	ErrInvalidPlanExportID = errors.New("invalid value for plan export ID")

	ErrInvalidPlanID = errors.New("invalid value for plan ID")

	ErrInvalidParamID = errors.New("invalid value for parameter ID")
<<<<<<< HEAD

	ErrInvalidPolicyID = errors.New("invalid value for policy ID")

	ErrInvalidProvider = errors.New("invalid value for provider")

	ErrInvalidVersion = errors.New("invalid value for version")

	ErrInvalidRunTriggerID = errors.New("invalid value for run trigger ID")

	ErrInvalidSHHKeyID = errors.New("invalid value for SSH key ID")

	ErrInvalidStateVerID = errors.New("invalid value for state version ID")

	ErrInvalidAccessTeamID = errors.New("invalid value for team access ID")

=======

	ErrInvalidPolicyID = errors.New("invalid value for policy ID")

	ErrInvalidProvider = errors.New("invalid value for provider")

	ErrInvalidVersion = errors.New("invalid value for version")

	ErrInvalidRunTriggerID = errors.New("invalid value for run trigger ID")

	ErrInvalidSHHKeyID = errors.New("invalid value for SSH key ID")

	ErrInvalidStateVerID = errors.New("invalid value for state version ID")

	ErrInvalidAccessTeamID = errors.New("invalid value for team access ID")

>>>>>>> d65ba695
	ErrInvalidTeamID = errors.New("invalid value for team ID")

	ErrInvalidUsernames = errors.New("invalid value for usernames")

	ErrInvalidUserID = errors.New("invalid value for user ID")

	ErrInvalidUserValue = errors.New("invalid value for user")

	ErrInvalidTokenID = errors.New("invalid value for token ID")

	ErrInvalidCategory = errors.New("category must be policy-set")

	ErrInvalidPolicies = errors.New("must provide at least one policy")

	ErrInvalidVariableID = errors.New("invalid value for variable ID")
)

// Missing required field/option
var (
	ErrRequiredAccess = errors.New("access is required")

	ErrRequiredAgentPoolID = errors.New("'agent' execution mode requires an agent pool ID to be specified")

	ErrRequiredAgentMode = errors.New("specifying an agent pool ID requires 'agent' execution mode")

	ErrRequiredCategory = errors.New("category is required")

	ErrRequiredDestinationType = errors.New("destination type is required")

	ErrRequiredDataType = errors.New("data type is required")

	ErrRequiredKey = errors.New("key is required")

	ErrRequiredName = errors.New("name is required")

	ErrRequiredEnabled = errors.New("enabled is required")

	ErrRequiredEnforce = errors.New("enforce is required")

	ErrRequiredEnforcementPath = errors.New("enforcement path is required")

	ErrRequiredEnforcementMode = errors.New("enforcement mode is required")

	ErrRequiredEmail = errors.New("email is required")

	ErrRequiredM5 = errors.New("MD5 is required")

	ErrRequiredURL = errors.New("url is required")

	ErrRequiredAPIURL = errors.New("API URL is required")

	ErrRequiredHTTPURL = errors.New("HTTP URL is required")

	ErrRequiredServiceProvider = errors.New("service provider is required")

	ErrRequiredProvider = errors.New("provider is required")

	ErrRequiredOauthToken = errors.New("OAuth token is required")

	ErrRequiredOauthTokenID = errors.New("oauth token ID is required")

	ErrMissingTagIdentifier = errors.New("must specify at least one tag by ID or name")

	ErrAgentTokenDescription = errors.New("agent token description can't be blank")

	ErrRequiredTagID = errors.New("you must specify at least one tag id to remove")

	ErrRequiredTagWorkspaceID = errors.New("you must specify at least one workspace to add tag to")

	ErrRequiredWorkspace = errors.New("workspace is required")

	ErrRequiredWorkspaceID = errors.New("workspace ID is required")

	ErrWorkspacesRequired = errors.New("workspaces is required")

	ErrWorkspaceMinLimit = errors.New("must provide at least one workspace")

	ErrRequiredPlan = errors.New("plan is required")

	ErrRequiredPolicies = errors.New("policies is required")

	ErrRequiredVersion = errors.New("version is required")

	ErrRequiredVCSRepo = errors.New("vcs repo is required")

	ErrRequiredIdentifier = errors.New("identifier is required")

	ErrRequiredDisplayIdentifier = errors.New("display identifier is required")

	ErrRequiredSourceable = errors.New("sourceable is required")

	ErrRequiredValue = errors.New("value is required")

	ErrRequiredOrg = errors.New("organization is required")

	ErrRequiredTeam = errors.New("team is required")

	ErrRequiredStateVerListOps = errors.New("StateVersionListOptions is required")

	ErrRequireTeamAccessListOps = errors.New("TeamAccessListOptions is required")

	ErrRequiredSerial = errors.New("serial is required")

	ErrRequiredState = errors.New("state is required")

	ErrRequiredSHHKeyID = errors.New("SSH key ID is required")

	ErrRequiredOnlyOneField = errors.New("only one of usernames or organization membership ids can be provided")

	ErrRequiredUsernameOrMembershipIds = errors.New("usernames or organization membership ids are required")
)<|MERGE_RESOLUTION|>--- conflicted
+++ resolved
@@ -61,26 +61,21 @@
 	ErrInvalidTerraformVersionType = errors.New("invalid type for terraform version. Please use 'terraform-version'")
 
 	ErrInvalidConfigVersionID = errors.New("invalid value for configuration version ID")
-<<<<<<< HEAD
 
 	ErrInvalidCostEstimateID = errors.New("invalid value for cost estimate ID")
 
 	ErrInvalidSMTPAuth = errors.New("invalid smtp auth type")
 
-=======
-
 	ErrInvalidCostEstimateID = errors.New("invalid value for cost estimate ID")
 
 	ErrInvalidSMTPAuth = errors.New("invalid smtp auth type")
 
->>>>>>> d65ba695
 	ErrInvalidAgentPoolID = errors.New("invalid value for agent pool ID")
 
 	ErrInvalidAgentTokenID = errors.New("invalid value for agent token ID")
 
 	ErrInvalidRunID = errors.New("invalid value for run ID")
 
-<<<<<<< HEAD
 	// Run Task errors
 
 	// ErrInvalidRunTaskCategory is returned when a run task has a category other than "task"
@@ -111,8 +106,6 @@
 	ErrInvalidTaskStageID = errors.New("invalid value for task stage ID")
 
 	// ErrInvalidApplyID is returned when the apply ID is invalid.
-=======
->>>>>>> d65ba695
 	ErrInvalidApplyID = errors.New("invalid value for apply ID")
 
 	ErrInvalidOrg = errors.New("invalid value for organization")
@@ -140,7 +133,6 @@
 	ErrInvalidPlanID = errors.New("invalid value for plan ID")
 
 	ErrInvalidParamID = errors.New("invalid value for parameter ID")
-<<<<<<< HEAD
 
 	ErrInvalidPolicyID = errors.New("invalid value for policy ID")
 
@@ -156,23 +148,6 @@
 
 	ErrInvalidAccessTeamID = errors.New("invalid value for team access ID")
 
-=======
-
-	ErrInvalidPolicyID = errors.New("invalid value for policy ID")
-
-	ErrInvalidProvider = errors.New("invalid value for provider")
-
-	ErrInvalidVersion = errors.New("invalid value for version")
-
-	ErrInvalidRunTriggerID = errors.New("invalid value for run trigger ID")
-
-	ErrInvalidSHHKeyID = errors.New("invalid value for SSH key ID")
-
-	ErrInvalidStateVerID = errors.New("invalid value for state version ID")
-
-	ErrInvalidAccessTeamID = errors.New("invalid value for team access ID")
-
->>>>>>> d65ba695
 	ErrInvalidTeamID = errors.New("invalid value for team ID")
 
 	ErrInvalidUsernames = errors.New("invalid value for usernames")
