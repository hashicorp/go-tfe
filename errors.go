package tfe

import (
	"errors"
)

// Generic errors applicable to all resources.
var (
	// ErrUnauthorized is returned when a receiving a 401.
	ErrUnauthorized = errors.New("unauthorized")

	// ErrResourceNotFound is returned when a receiving a 404.
	ErrResourceNotFound = errors.New("resource not found")

	// ErrRequiredName is returned when a name option is not present.
	ErrRequiredName = errors.New("name is required")

	// ErrInvalidName is returned when the name option has invalid value.
	ErrInvalidName = errors.New("invalid value for name")

	// ErrMissingDirectory is returned when the path does not have an existing directory.
	ErrMissingDirectory = errors.New("path needs to be an existing directory")
)

// Resource Errors
var (
	// ErrWorkspaceLocked is returned when trying to lock a
	// locked workspace.
	ErrWorkspaceLocked = errors.New("workspace already locked")

	// ErrWorkspaceNotLocked is returned when trying to unlock
	// a unlocked workspace.
	ErrWorkspaceNotLocked = errors.New("workspace already unlocked")

	// ErrInvalidWorkspaceID is returned when the workspace ID is invalid.
	ErrInvalidWorkspaceID = errors.New("invalid value for workspace ID")

	// ErrInvalidWorkspaceValue is returned when workspace value is invalid.
	ErrInvalidWorkspaceValue = errors.New("invalid value for workspace")

	// Run/Apply errors

	// ErrInvalidRunID is returned when the run ID is invalid.
	ErrInvalidRunID = errors.New("invalid value for run ID")

	// ErrInvalidApplyID is returned when the apply ID is invalid.
	ErrInvalidApplyID = errors.New("invalid value for apply ID")

	// Organzation errors

	// ErrInvalidOrg is returned when the organization option has an invalid value.
	ErrInvalidOrg = errors.New("invalid value for organization")

	// Agent errors

	// ErrInvalidAgentPoolID is returned when the agent pool ID is invalid.
	ErrInvalidAgentPoolID = errors.New("invalid value for agent pool ID")

	// ErrInvalidAgentTokenID is returned when the agent toek ID is invalid.
	ErrInvalidAgentTokenID = errors.New("invalid value for agent token ID")

	// Token errors

	// ErrAgentTokenDescription is returned when the description is blank.
	ErrAgentTokenDescription = errors.New("agent token description can't be blank")

	// Config errors

	// ErrInvalidConfigVersionID is returned when the configuration version ID is invalid.
	ErrInvalidConfigVersionID = errors.New("invalid value for configuration version ID")

	// Cost Esimation Errors

	// ErrInvalidCostEstimateID is returned when the cost estimate ID is invalid.
	ErrInvalidCostEstimateID = errors.New("invalid value for cost estimate ID")

<<<<<<< HEAD
	// User

	// ErrInvalidUservalue is invalid.
	ErrInvalidUserValue = errors.New("invalid value for user")
=======

	// Settings

	// ErrInvalidSMTPAuth is returned when the smtp auth type is not valid.
	ErrInvalidSMTPAuth = errors.New("invalid smtp auth type")
>>>>>>> 75327b99

	// Terraform Versions

	// ErrInvalidTerraformVersionID is returned when the ID for a terraform
	// version is invalid.
	ErrInvalidTerraformVersionID = errors.New("invalid value for terraform version ID")

	// ErrInvalidTerraformVersionType is returned when the type is not valid.
	ErrInvalidTerraformVersionType = errors.New("invalid type for terraform version. Please use 'terraform-version'")
)<|MERGE_RESOLUTION|>--- conflicted
+++ resolved
@@ -74,18 +74,15 @@
 	// ErrInvalidCostEstimateID is returned when the cost estimate ID is invalid.
 	ErrInvalidCostEstimateID = errors.New("invalid value for cost estimate ID")
 
-<<<<<<< HEAD
 	// User
 
 	// ErrInvalidUservalue is invalid.
 	ErrInvalidUserValue = errors.New("invalid value for user")
-=======
 
 	// Settings
 
 	// ErrInvalidSMTPAuth is returned when the smtp auth type is not valid.
 	ErrInvalidSMTPAuth = errors.New("invalid smtp auth type")
->>>>>>> 75327b99
 
 	// Terraform Versions
 
