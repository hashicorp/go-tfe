--- conflicted
+++ resolved
@@ -72,39 +72,20 @@
 
 	ErrInvalidRunID = errors.New("invalid value for run ID")
 
-<<<<<<< HEAD
-=======
-	// Run Task errors
-
-	// ErrInvalidRunTaskCategory is returned when a run task has a category other than "task"
 	ErrInvalidRunTaskCategory = errors.New(`category must be "task"`)
 
-	// ErrInvalidRunTaskID is returned when the run task ID is invalid
 	ErrInvalidRunTaskID = errors.New("invalid value for run task ID")
 
-	// ErrInvalidRunTaskURL is returned when the run task URL is invalid
 	ErrInvalidRunTaskURL = errors.New("invalid url for run task URL")
 
-	// Workspace Run Task errors
-
-	//ErrInvalidWorkspaceRunTaskID is returned when the workspace run task ID is invalid
 	ErrInvalidWorkspaceRunTaskID = errors.New("invalid value for workspace run task ID")
 
-	//ErrInvalidWorkspaceRunTaskType is returned when Type is not "workspace-tasks"
 	ErrInvalidWorkspaceRunTaskType = errors.New(`invalid value for type, please use "workspace-tasks"`)
 
-	// Task Result errrors
-
-	// ErrInvalidTaskResultID is returned when the task result ID is invalid
 	ErrInvalidTaskResultID = errors.New("invalid value for task result ID")
 
-	// Task Stage errors
-
-	// ErrInvalidTaskStageID is returned when the task stage ID is invalid.
 	ErrInvalidTaskStageID = errors.New("invalid value for task stage ID")
 
-	// ErrInvalidApplyID is returned when the apply ID is invalid.
->>>>>>> aa8c8f75
 	ErrInvalidApplyID = errors.New("invalid value for apply ID")
 
 	ErrInvalidOrg = errors.New("invalid value for organization")
