--- conflicted
+++ resolved
@@ -15,11 +15,7 @@
 // Plans describes all the plan related methods that the Terraform Enterprise
 // API supports.
 //
-<<<<<<< HEAD
 // TFE API docs: https://www.terraform.io/docs/cloud/api/plans.html
-=======
-// TFE API docs: https://www.terraform.io/cloud-docs/api-docs/plans
->>>>>>> 25251512
 type Plans interface {
 	// Read a plan by its ID.
 	Read(ctx context.Context, planID string) (*Plan, error)
