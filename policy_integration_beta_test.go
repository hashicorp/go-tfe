--- conflicted
+++ resolved
@@ -233,10 +233,6 @@
 	defer pTestCleanup1()
 	pTest2, pTestCleanup2 := createPolicy(t, client, orgTest)
 	defer pTestCleanup2()
-<<<<<<< HEAD
-
-=======
->>>>>>> 9dfe70d1
 	opaOptions := PolicyCreateOptions{
 		Kind:  OPA,
 		Query: String("terraform.policy1.deny"),
