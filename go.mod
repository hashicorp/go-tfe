module github.com/hashicorp/go-tfe

go 1.19

require (
	github.com/google/go-querystring v1.1.0
	github.com/hashicorp/go-cleanhttp v0.5.2
	github.com/hashicorp/go-retryablehttp v0.7.7
	github.com/hashicorp/go-slug v0.16.4
	github.com/hashicorp/go-uuid v1.0.3
	github.com/hashicorp/go-version v1.7.0
	github.com/hashicorp/jsonapi v1.4.3-0.20250220162346-81a76b606f3e
	github.com/stretchr/testify v1.10.0
	go.uber.org/mock v0.4.0
<<<<<<< HEAD
	golang.org/x/sync v0.11.0
	golang.org/x/time v0.9.0
=======
	golang.org/x/sync v0.10.0
	golang.org/x/time v0.10.0
>>>>>>> 03bee705
)

require (
	github.com/davecgh/go-spew v1.1.1 // indirect
	github.com/pmezard/go-difflib v1.0.0 // indirect
	golang.org/x/sys v0.29.0 // indirect
	gopkg.in/yaml.v3 v3.0.1 // indirect
)<|MERGE_RESOLUTION|>--- conflicted
+++ resolved
@@ -12,13 +12,8 @@
 	github.com/hashicorp/jsonapi v1.4.3-0.20250220162346-81a76b606f3e
 	github.com/stretchr/testify v1.10.0
 	go.uber.org/mock v0.4.0
-<<<<<<< HEAD
 	golang.org/x/sync v0.11.0
-	golang.org/x/time v0.9.0
-=======
-	golang.org/x/sync v0.10.0
 	golang.org/x/time v0.10.0
->>>>>>> 03bee705
 )
 
 require (
