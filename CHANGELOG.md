# Unreleased

## Enhancements

* Adds BETA support for approving all plans for a stack deployment run, which is EXPERIMENTAL, SUBJECT TO CHANGE, and may not be available to all users by @ctrombley [#1136](https://github.com/hashicorp/go-tfe/pull/1136)
<<<<<<< HEAD
* Adds BETA support for approving all plans in `StackDeploymentGroups`, which is EXPERIMENTAL, SUBJECT TO CHANGE, and may not be available to all users by @hwatkins05-hashicorp [#1137](https://github.com/hashicorp/go-tfe/pull/1137)
=======
* Adds BETA support for listing and reading `StackDeploymentSteps`, which is EXPERIMENTAL, SUBJECT TO CHANGE, and may not be available to all users by @ctrombley [#1133](https://github.com/hashicorp/go-tfe/pull/1133)
>>>>>>> 95b83f4d

# v1.83.0

## Enhancements

* Adds BETA support for listing `StackDeploymentRuns`, which is EXPERIMENTAL, SUBJECT TO CHANGE, and may not be available to all users by @shwetamurali [#1134](https://github.com/hashicorp/go-tfe/pull/1134)
* Add support for HCP Terraform `/api/v2/workspaces/{external_id}/all-vars` API endpoint to fetch the list of all variables available to a workspace (include inherited variables from varsets) by @debrin-hc [#1105](https://github.com/hashicorp/go-tfe/pull/1105)
* Adds BETA support for listing `StackDeploymentGroups`, which is EXPERIMENTAL, SUBJECT TO CHANGE, and may not be available to all users by @hwatkins05-hashicorp [#1128](https://github.com/hashicorp/go-tfe/pull/1128)
* Adds BETA support for removing/adding VCS backing for a Stack, which is EXPERIMENTAL, SUBJECT TO CHANGE, and may not be available to all users by @Maed223 [#1131](https://github.com/hashicorp/go-tfe/pull/1131)
* Adds BETA support for reading a `StackDeploymentGroup`, which is EXPERIMENTAL, SUBJECT TO CHANGE, and may not be available to all users by @hwatkins05-hashicorp [#1132](https://github.com/hashicorp-go-tfe/pull/1132)

## Enhancements

* Adds `PrivateRunTasks` field to Entitlements by @glennsarti [#944](https://github.com/hashicorp/go-tfe/pull/944)
* Adds `AgentPool` relationship to options when creating and updating Run Tasks by @glennsarti [#944](https://github.com/hashicorp/go-tfe/pull/944)

# v1.82.0

## Enhancements

* Adds BETA support for speculative runs with `Stacks` resources and removes VCS repo validity check on `Stack` creation, which is EXPERIMENTAL, SUBJECT TO CHANGE, and may not be available to all users by @hwatkins05-hashicorp [#1119](https://github.com/hashicorp/go-tfe/pull/1119)
* Adds support for listing team tokens, by @mkam [#1109](https://github.com/hashicorp/go-tfe/pull/1109)

## Bug Fixes

* Fixes hard coded public terraform registry URL for ReadTerraformRegistryModule, by @paladin-devops [#1126](https://github.com/hashicorp/go-tfe/pull/1126)

# v1.81.0

## Enhancements
* Adds `IngressAttributes` field to `PolicySetVersion` by @jpadrianoGo [#1092](https://github.com/hashicorp/go-tfe/pull/1092)
* Adds `ConfirmedBy` field to `Run` by @jpadrianoGo [#1110](https://github.com/hashicorp/go-tfe/pull/1110)

# v1.80.0

## Enhancements
* Adds BETA support for `PolicyPaths` to the `Runs` interface, by sebasslash [#1104](https://github.com/hashicorp/go-tfe/pull/1104)

# v1.79.0

## BREAKING CHANGES

* Updates team token `Description` to be a pointer, allowing for both nil descriptions and empty string descriptions. Team token descriptions and the ability to create multiple team tokens is in BETA, which is EXPERIMENTAL, SUBJECT TO CHANGE, and may not be available to all users, by @mkam [#1088](https://github.com/hashicorp/go-tfe/pull/1088)

## Enhancements

* Adds `AgentPool` field to the OAuthClientUpdateOptions struct, which is used to associate a VCS Provider with an AgentPool for PrivateVCS support  by @jpogran [#1075](https://github.com/hashicorp/go-tfe/pull/1075)

* Add BETA support for use of OPA and Sentinel with Linux arm64 agents, which is EXPERIMENTAL, SUBJECT TO CHANGE, and may not be available to all users @natalie-todd [#1090](https://github.com/hashicorp/go-tfe/pull/1090)

# v1.78.0

## Enhancements
* Adds `Links` field to `EffectiveTagBindings` to check whether an effective tag binding is inherited, by @sebasslash [#1087](https://github.com/hashicorp/go-tfe/pull/1087)

# v1.77.0

## Enhancements

* Remove `DefaultProject` from `OrganizationUpdateOptions` to prevent updating an organization's default project, by @netramali [#1078](https://github.com/hashicorp/go-tfe/pull/1078)
* Adds support for creating multiple team tokens by adding `Description` to `TeamTokenCreateOptions`. This provides BETA support, which is EXPERIMENTAL, SUBJECT TO CHANGE, and may not be available to all users, by @mkam [#1083](https://github.com/hashicorp/go-tfe/pull/1083)
* Adds support for reading and deleting team tokens by ID, by @mkam [#1083](https://github.com/hashicorp/go-tfe/pull/1083)

## BREAKING CHANGES

In the last release, Runs interface method `ListForOrganization` included pagination fields `TotalCount` and `TotalPages`, but these are being removed as this feature approaches general availablity by @brandonc [#1074](https://github.com/hashicorp/go-tfe/pull/1074)


# v1.76.0

## Enhancements

* Adds `DefaultProject` to `OrganizationUpdateOptions` to support updating an organization's default project. This provides BETA support, which is EXPERIMENTAL, SUBJECT TO CHANGE, and may not be available to all users, by @mkam [#1056](https://github.com/hashicorp/go-tfe/pull/1056)
* Adds `ReadTerraformRegistryModule` to support reading a registry module from Terraform Registry's proxied endpoints by @paladin-devops [#1057](https://github.com/hashicorp/go-tfe/pull/1057)
* Adds a new method `ListForOrganization` to list Runs in an organization by @arybolovlev [#1059](https://github.com/hashicorp/go-tfe/pull/1059)

## Bug fixes

* Adds `ToolVersionArchitecture` to `AdminTerraformVersionUpdateOptions` and `AdminTerraformVersion`. This provides BETA support, which is EXPERIMENTAL, SUBJECT TO CHANGE, and may not be available to all users by @kelsi-hoyle [#1047](https://github.com/hashicorp/go-tfe/pull/1047)

# v1.75.0

## Enhancements

* Adds `EffectiveTagBindings` relation to projects and workspaces, allowing the relation to be included when listing projects or workspaces by @sebasslash [#1043](https://github.com/hashicorp/go-tfe/pull/1043)

# v1.74.1

## Enhancements

* Add parallelism to create options for TF Test Runs by @dsa0x [1037](https://github.com/hashicorp/go-tfe/pull/1025)

# v1.74.0

## Enhancements

* Add BETA support for adding custom project permission for variable sets `ProjectVariableSetsPermission` by @netramali [21879](https://github.com/hashicorp/atlas/pull/21879)

# v1.73.1

## Bug fixes

* Includes a critical security update in an upstream depdendency `hashicorp/go-slug` @NodyHub [#1025](https://github.com/hashicorp/go-tfe/pull/1025)
* Fix bug in BETA support for Linux arm64 agents, which is EXPERIMENTAL, SUBJECT TO CHANGE, and may not be available to all users @natalie-todd [#1022](https://github.com/hashicorp/go-tfe/pull/1022)

# v1.73.0

## Enhancements

* Add support for team notification configurations @notchairmk [#1016](https://github.com/hashicorp/go-tfe/pull/1016)

# v1.72.0

## Enhancements

* Add support for project level auto destroy settings @simonxmh [#1011](https://github.com/hashicorp/go-tfe/pull/1011)
* Add BETA support for Linux arm64 agents, which is EXPERIMENTAL, SUBJECT TO CHANGE, and may not be available to all users @natalie-todd [#1022](https://github.com/hashicorp/go-tfe/pull/1022)
* Adds support to delete all tag bindings on either a project or workspace by @sebasslash [#1023](https://github.com/hashicorp/go-tfe/pull/1023)

# v1.71.0

## Enhancements

* Add support for listing effective tag bindings for a workspace or project by @brandonc [#996](https://github.com/hashicorp/go-tfe/pull/996)
* Add support for listing no-code modules by @paladin-devops [#1003](https://github.com/hashicorp/go-tfe/pull/1003)

# v1.70.0

## Enhancements

* Actually adds support for adding/updating key/value tags, which was not unintentionally removed from the last release by @brandonc [#987](https://github.com/hashicorp/go-tfe/pull/987)

# v1.69.0

## Enhancements

* Adds BETA support for a variable set `Parent` relation, which is EXPERIMENTAL, SUBJECT TO CHANGE, and may not be available to all users by @jbonhag [#992](https://github.com/hashicorp/go-tfe/pull/992)
* Add support for adding/updating key/value tags by @brandonc [#991](https://github.com/hashicorp/go-tfe/pull/991)
* Add support for reading a registry module by its unique identifier by @dsa0x [#988](https://github.com/hashicorp/go-tfe/pull/988)
* Add support for enabling Stacks on an organization by @brandonc [#987](https://github.com/hashicorp/go-tfe/pull/987)
* Add support for filtering by key/value tags by @brandonc [#987](https://github.com/hashicorp/go-tfe/pull/987)
* Adds `SpeculativePlanManagementEnabled` field to `Organization` by @lilincmu [#983](https://github.com/hashicorp/go-tfe/pull/983)

# v1.68.0

## Enhancements

* Add support for reading a no-code module's variables by @paladin-devops [#979](https://github.com/hashicorp/go-tfe/pull/979)
* Add Waypoint entitlements (the `waypoint-actions` and `waypoint-templates-and-addons` attributes) to `Entitlements` by @ignatius-j [#984](https://github.com/hashicorp/go-tfe/pull/984)

# v1.67.1

## Bug Fixes

* Fixes a bug in `NewRequest` that did not allow query parameters to be specified in the first parameter, which broke several methods: `RegistryModules ReadVersion`, `VariableSets UpdateWorkspaces`, and `Workspaces Readme` by @brandonc [#982](https://github.com/hashicorp/go-tfe/pull/982)

# v1.67.0

## Enhancements

* `Workspaces`: The `Unlock` method now returns a `ErrWorkspaceLockedStateVersionStillPending` error if the latest state version upload is still pending within the platform. This is a retryable error. by @brandonc [#978](https://github.com/hashicorp/go-tfe/pull/978)

# v1.66.0

## Enhancements

* Adds `billable-rum-count` attribute to `StateVersion` by @shoekstra [#974](https://github.com/hashicorp/go-tfe/pull/974)

## Bug Fixes

* Fixed the incorrect error "workspace already unlocked" being returned when attempting to unlock a workspace that was locked by a Team or different User @ctrombley / @lucasmelin [#975](https://github.com/hashicorp/go-tfe/pull/975)

# v1.65.0

## Enhancements

* Adds support for deleting `Stacks` that still have deployments through `ForceDelete` by @hashimoon [#969](https://github.com/hashicorp/go-tfe/pull/969)

## Bug Fixes

* Fixed `RegistryNoCodeModules` method `UpgradeWorkspace` to return a `WorkspaceUpgrade` type. This resulted in a BREAKING CHANGE, yet the previous type was not properly decoded nor reflective of the actual API result by @paladin-devops [#955](https://github.com/hashicorp/go-tfe/pull/955)

# v1.64.2

## Enhancements

* Adds support for including no-code permissions to the `OrganizationPermissions` struct [#967](https://github.com/hashicorp/go-tfe/pull/967)

# v1.64.1

## Bug Fixes

* Fixes BETA feature regression in `Stacks` associated with decoding `StackVCSRepo` data by @brandonc [#964](https://github.com/hashicorp/go-tfe/pull/964)

# v1.64.0

* Adds support for creating different organization token types by @glennsarti [#943](https://github.com/hashicorp/go-tfe/pull/943)
* Adds more BETA support for `Stacks` resources, which is is EXPERIMENTAL, SUBJECT TO CHANGE, and may not be available to all users by @DanielMSchmidt [#963](https://github.com/hashicorp/go-tfe/pull/963)

# v1.63.0

## Enhancements

* Adds more BETA support for `Stacks` resources, which is is EXPERIMENTAL, SUBJECT TO CHANGE, and may not be available to all users by @brandonc [#957](https://github.com/hashicorp/go-tfe/pull/957) and @DanielMSchmidt [#960](https://github.com/hashicorp/go-tfe/pull/960)

# v1.62.0

## Bug Fixes

* Fixed `RegistryNoCodeModules` methods `CreateWorkspace` and `UpdateWorkspace` to return a `Workspace` type. This resulted in a BREAKING CHANGE, yet the previous type was not properly decoded nor reflective of the actual API result by @paladin-devops [#954](https://github.com/hashicorp/go-tfe/pull/954)

## Enhancements

* Adds `AllowMemberTokenManagement` permission to `Team` by @juliannatetreault [#922](https://github.com/hashicorp/go-tfe/pull/922)
* Adds `PrivateRunTasks` field to Entitlements by @glennsarti [#944](https://github.com/hashicorp/go-tfe/pull/944)
* Adds `AgentPool` relationship to options when creating and updating Run Tasks by @glennsarti [#944](https://github.com/hashicorp/go-tfe/pull/944)

# v1.61.0

## Enhancements

* Adds support for creating no-code workspaces by @paladin-devops [#927](https://github.com/hashicorp/go-tfe/pull/927)
* Adds support for upgrading no-code workspaces by @paladin-devops [#935](https://github.com/hashicorp/go-tfe/pull/935)

# v1.60.0

## Enhancements

* Adds more BETA support for `Stacks` resources, which is EXPERIMENTAL, SUBJECT TO CHANGE, and may not be available to all users by @brandonc. [#934](https://github.com/hashicorp/go-tfe/pull/934)

# v1.59.0

## Features

* Adds support for the Run Tasks Integration API by @karvounis-form3 [#929](https://github.com/hashicorp/go-tfe/pull/929)

# v1.58.0

## Enhancements

* Adds BETA support for `Stacks` resources, which is EXPERIMENTAL, SUBJECT TO CHANGE, and may not be available to all users by @brandonc. [#920](https://github.com/hashicorp/go-tfe/pull/920)
* Adds support for managing resources that have HCP IDs by @roncodingenthusiast. [#924](https://github.com/hashicorp/go-tfe/pull/924)

# v1.57.0

## Enhancements

* Adds the `IsUnified` field to `Project`, `Organization` and `Team` by @roncodingenthusiast [#915](https://github.com/hashicorp/go-tfe/pull/915)
* Adds Workspace auto-destroy notification types to `NotificationTriggerType` by @notchairmk [#918](https://github.com/hashicorp/go-tfe/pull/918)
* Adds `CreatedAfter` and `CreatedBefore` Date Time filters to `AdminRunsListOptions` by @maed223 [#916](https://github.com/hashicorp/go-tfe/pull/916)

# v1.56.0

## Enhancements
* Adds `ManageAgentPools` permission to team `OrganizationAccess` by @emlanctot [#901](https://github.com/hashicorp/go-tfe/pull/901)

# v1.55.0

## Enhancements
* Adds the `CurrentRunStatus` filter to allow filtering workspaces by their current run status by @arybolovlev [#899](https://github.com/hashicorp/go-tfe/pull/899)

# v1.54.0

## Enhancements
* Adds the `AutoDestroyActivityDuration` field to `Workspace` by @notchairmk [#902](https://github.com/hashicorp/go-tfe/pull/902)

## Deprecations
* The `IsSiteAdmin` field on User has been deprecated. Use the `IsAdmin` field instead [#900](https://github.com/hashicorp/go-tfe/pull/900)

# v1.53.0

## Enhancements
* Adds `ManageTeams`, `ManageOrganizationAccess`, and `AccessSecretTeams` permissions to team `OrganizationAccess` by @juliannatetreault [#874](https://github.com/hashicorp/go-tfe/pull/874)
* Mocks are now generated using the go.uber.org/mock package [#897](https://github.com/hashicorp/go-tfe/pull/897)

# v1.52.0

## Enhancements
* Add `EnforcementLevel` to `Policy` create and update options. This will replace the deprecated `[]Enforce` method for specifying enforcement level. @JarrettSpiker [#895](https://github.com/hashicorp/go-tfe/pull/895)

## Deprecations
* The `Enforce` fields on `Policy`, `PolicyCreateOptions`, and `PolicyUpdateOptions` have been deprecated. Use the `EnforcementLevel` instead. @JarrettSpiker [#895](https://github.com/hashicorp/go-tfe/pull/895)

# v1.51.0

## Enhancements
* Adds `Teams` field to `OrganizationMembershipCreateOptions` to allow users to be added to teams at the same time they are invited to an organization. by @JarrettSpiker [#886](https://github.com/hashicorp/go-tfe/pull/886)
* `IsCloud()` returns true when TFP-AppName is "HCP Terraform" by @sebasslash [#891](https://github.com/hashicorp/go-tfe/pull/891)
* `OrganizationScoped` attribute for `OAuthClient` is now generally available by @netramali [#873](https://github.com/hashicorp/go-tfe/pull/873)

# v1.50.0

## Enhancements
* Adds Bitbucket Data Center as a new `ServiceProviderType` and ensures similar validation as Bitbucket Server by @zainq11 [#879](https://github.com/hashicorp/go-tfe/pull/879)
* Add `GlobalRunTasks` field to `Entitlements`. by @glennsarti [#865](https://github.com/hashicorp/go-tfe/pull/865)
* Add `Global` field to `RunTask`. by @glennsarti [#865](https://github.com/hashicorp/go-tfe/pull/865)
* Add `Stages` field to `WorkspaceRunTask`. by @glennsarti [#865](https://github.com/hashicorp/go-tfe/pull/865)
* Changing BETA `OrganizationScoped` attribute of `OAuthClient` to be a pointer for bug fix by @netramali [884](https://github.com/hashicorp/go-tfe/pull/884)
* Adds `Query` parameter to `VariableSetListOptions` to allow searching variable sets by name, by @JarrettSpiker[#877](https://github.com/hashicorp/go-tfe/pull/877)

## Deprecations
* The `Stage` field has been deprecated on `WorkspaceRunTask`. Instead, use `Stages`. by @glennsarti [#865](https://github.com/hashicorp/go-tfe/pull/865)

# v1.49.0

## Enhancements
* Adds `post_apply` to list of possible `stages` for Run Tasks by @glennsarti [#878](https://github.com/hashicorp/go-tfe/pull/878)

# v1.48.0

## Features
* For Terraform Enterprise users who have data retention policies defined on Organizations or Workspaces: A new DataRetentionPolicyChoice relation has been added to reflect that [data retention policies are polymorphic](https://developer.hashicorp.com/terraform/enterprise/api-docs/data-retention-policies#data-retention-policy-types). Organizations and workspaces may be related to a `DataRetentionPolicyDeleteOlder` or `DataRetentionPolicyDontDelete` record through the `DataRetentionPolicyChoice` struct. Data retention policies can be read using `ReadDataRetentionPolicyChoice`, and set or updated (including changing their type) using `SetDataRetentionPolicyDeleteOlder` or `SetDataRetentionPolicyDontDelete` by  @JarrettSpiker [#652](https://github.com/hashicorp/go-tfe/pull/844)

## Deprecations
* The `DataRetentionPolicy` type, and the `DataRetentionPolicy` relationship on `Organization` and `Workspace`s have been deprecated. The `DataRetentionPolicy` type is equivalent to the new `DataRetentionPolicyDeleteOlder`. The Data retention policy relationships on `Organization` and `Workspace`s are now [polymorphic](https://developer.hashicorp.com/terraform/enterprise/api-docs/data-retention-policies#data-retention-policy-types), and are represented by the `DataRetentionPolicyChoice` relationship. The existing `DataRetentionPolicy` relationship will continue to be populated when reading an `Organization` or `Workspace`, but it may be removed in a future release. @JarrettSpiker [#652](https://github.com/hashicorp/go-tfe/pull/844)
* The `SetDataRetentionPolicy` function on `Organizations` and `Workspaces` is now deprecated in favour of `SetDataRetentionPolicyDeleteOlder` or `SetDataRetentionPolicyDontDelete`. `SetDataRetentionPolicy` will only update the data retention policy when communicating with TFE versions v202311 and v202312. @JarrettSpiker [#652](https://github.com/hashicorp/go-tfe/pull/844)
* The `ReadDataRetentionPolicy` function on `Organizations` and `Workspaces` is now deprecated in favour of `ReadDataRetentionPolicyChoice`. `ReadDataRetentionPolicyChoice` may return the different multiple data retention policy types added in TFE 202401-1. `SetDataRetentionPolicy` will only update the data retention policy when communicating with TFE versions v202311 and v202312. @JarrettSpiker [#652](https://github.com/hashicorp/go-tfe/pull/844)

## Enhancements
* Adds `Variables` relationship field to `Workspace` by @arybolovlev [#872](https://github.com/hashicorp/go-tfe/pull/872)

# v1.47.1

## Bug fixes
* Change the error message for `ErrWorkspaceStillProcessing` to be the same error message returned by the API by @uturunku1 [#864](https://github.com/hashicorp/go-tfe/pull/864)

# v1.47.0

## Enhancements
* Adds BETA `description` attribute to `Project` by @netramali [#861](https://github.com/hashicorp/go-tfe/pull/861)
* Adds `Read` method to `TestVariables` by @aaabdelgany [#851](https://github.com/hashicorp/go-tfe/pull/851)

# v1.46.0

## Enhancements
* Adds `Query` field to `Project` and `Team` list options, to allow projects and teams to be searched by name by @JarrettSpiker [#849](https://github.com/hashicorp/go-tfe/pull/849)
* Adds `AgenPool` relation to `OAuthClient` create options to support for Private VCS by enabling creation of OAuth Client when AgentPoolID is set (as an optional param) @roleesinhaHC [#841](https://github.com/hashicorp/go-tfe/pull/841)
* Add `Sort` field to workspace list options @Maed223 [#859](https://github.com/hashicorp/go-tfe/pull/859)

# v1.45.0

## Enhancements
* Updates go-tfe client to export the instance name using `AppName()` @sebasslash [#848](https://github.com/hashicorp/go-tfe/pull/848)
* Add `DeleteByName` API endpoint to `RegistryModule` @laurenolivia [#847](https://github.com/hashicorp/go-tfe/pull/847)
* Update deprecated `RegistryModule` endpoints `DeleteProvider` and `DeleteVersion` with new API calls @laurenolivia [#847](https://github.com/hashicorp/go-tfe/pull/847)

# v1.44.0

## Enhancements
* Updates `Workspaces` to include an `AutoDestroyAt` attribute on create and update by @notchairmk and @ctrombley [#786](https://github.com/hashicorp/go-tfe/pull/786)
* Adds `AgentsEnabled` and `PolicyToolVersion` attributes to `PolicySet` by @mrinalirao [#752](https://github.com/hashicorp/go-tfe/pull/752)

# v1.43.0

## Features
* Adds `AggregatedCommitStatusEnabled` field to `Organization` by @mjyocca [#829](https://github.com/hashicorp/go-tfe/pull/829)

## Enhancements
* Adds `GlobalProviderSharing` field to `AdminOrganization` by @alex-ikse [#837](https://github.com/hashicorp/go-tfe/pull/837)

# v1.42.0

## Deprecations
* The `Sourceable` field has been deprecated on `RunTrigger`. Instead, use `SourceableChoice` to locate the non-empty field representing the actual sourceable value by @brandonc [#816](https://github.com/hashicorp/go-tfe/pull/816)

## Features
* Added `AdminOPAVersion` and `AdminSentinelVersion` Terraform Enterprise admin endpoints by @mrinalirao [#758](https://github.com/hashicorp/go-tfe/pull/758)

## Enhancements
* Adds `LockedBy` relationship field to `Workspace` by @brandonc [#816](https://github.com/hashicorp/go-tfe/pull/816)
* Adds `CreatedBy` relationship field to `TeamToken`, `UserToken`, and `OrganizationToken` by @brandonc [#816](https://github.com/hashicorp/go-tfe/pull/816)
* Added `Sentinel` field to `PolicyResult` by @stefan-kiss. [Issue#790](https://github.com/hashicorp/go-tfe/issues/790)

# v1.41.0

## Enhancements

* Allow managing workspace and organization data retention policies by @mwudka [#801](https://github.com/hashicorp/go-tfe/pull/817)

# v1.40.0

## Bug Fixes
* Removed unused field `AgentPoolID` from the Workspace model. (Callers should be using the `AgentPool` relation instead) by @brandonc [#815](https://github.com/hashicorp/go-tfe/pull/815)

## Enhancements
* Add organization scope field for oauth clients by @Netra2104 [#812](https://github.com/hashicorp/go-tfe/pull/812)
* Added BETA support for including `projects` relationship to oauth_client on create by @Netra2104 [#806](https://github.com/hashicorp/go-tfe/pull/806)
* Added BETA method `AddProjects` and `RemoveProjects` for attaching/detaching oauth_client to projects by Netra2104 [#806](https://github.com/hashicorp/go-tfe/pull/806)
* Adds a missing interface `WorkspaceResources` and the `List` method by @stefan-kiss [Issue#754](https://github.com/hashicorp/go-tfe/issues/754)

# v1.39.2

## Bug Fixes
* Fixes a dependency build failure for 32 bit linux architectures by @brandonc [#814](https://github.com/hashicorp/go-tfe/pull/814)

# v1.39.1

## Bug Fixes
* Fixes an issue where the request body is not preserved during certain retry scenarios by @sebasslash [#813](https://github.com/hashicorp/go-tfe/pull/813)

# v1.39.0

## Features
* New WorkspaceSettingOverwritesOptions field for allowing workspaces to defer some settings to a default from their organization or project by @SwiftEngineer [#762](https://github.com/hashicorp/go-tfe/pull/762)
* Added support for setting a default execution mode and agent pool at the organization level by @SwiftEngineer [#762](https://github.com/hashicorp/go-tfe/pull/762)
* Added validation when configuring registry module publishing by @hashimoon [#804](https://github.com/hashicorp/go-tfe/pull/804)
* Removed BETA labels for StateVersion Upload method, ConfigurationVersion `provisional` field, and `save-plan` runs by @brandonc [#800](https://github.com/hashicorp/go-tfe/pull/800)
* Allow soft deleting, restoring, and permanently deleting StateVersion and ConfigurationVersion backing data by @mwudka [#801](https://github.com/hashicorp/go-tfe/pull/801)
* Added the `AutoApplyRunTrigger` attribute to Workspaces by @nfagerlund [#798](https://github.com/hashicorp/go-tfe/pull/798)
* Removed BETA labels for `priority` attribute in variable sets by @Netra2104 [#796](https://github.com/hashicorp/go-tfe/pull/796)

# v1.38.0

## Features
* Added BETA support for including `priority` attribute to variable_set on create and update by @Netra2104 [#778](https://github.com/hashicorp/go-tfe/pull/778)

# v1.37.0

## Features
* Add the tags attribute to VCSRepo to be used with registry modules by @hashimoon [#793](https://github.com/hashicorp/go-tfe/pull/793)

# v1.36.0

## Features
* Added BETA support for private module registry test variables by @aaabdelgany [#787](https://github.com/hashicorp/go-tfe/pull/787)

## Bug Fixes
* Fix incorrect attribute type for `RegistryModule.VCSRepo.Tags` by @hashimoon [#789](https://github.com/hashicorp/go-tfe/pull/789)
* Fix nil dereference panic within `StateVersions` `upload` after not handling certain state version create errors by @brandonc [#792](https://github.com/hashicorp/go-tfe/pull/792)

# v1.35.0

## Features
* Added BETA support for private module registry tests by @hashimoon [#781](https://github.com/hashicorp/go-tfe/pull/781)

## Enhancements
* Removed beta flags for `PolicySetProjects` and `PolicySetWorkspaceExclusions` by @Netra2104 [#770](https://github.com/hashicorp/go-tfe/pull/770)

# v1.34.0

## Features
* Added support for the new Terraform Test Runs API by @liamcervante [#755](https://github.com/hashicorp/go-tfe/pull/755)

## Bug Fixes
* "project" was being rejected as an invalid `Include` option when listing workspaces by @brandonc [#765](https://github.com/hashicorp/go-tfe/pull/765)


# v1.33.0

## Enhancements
* Removed beta tags for TeamProjectAccess by @rberecka [#756](https://github.com/hashicorp/go-tfe/pull/756)
* Added BETA support for including `workspaceExclusions` relationship to policy_set on create by @Netra2104 [#757](https://github.com/hashicorp/go-tfe/pull/757)
* Added BETA method `AddWorkspaceExclusions` and `RemoveWorkspaceExclusions` for attaching/detaching workspace-exclusions to a policy-set by @hs26gill [#761](https://github.com/hashicorp/go-tfe/pull/761)

# v1.32.1

## Dependency Update
* Updated go-slug dependency to v0.12.1

# v1.32.0

## Enhancements
* Added BETA support for adding and updating custom permissions to `TeamProjectAccesses`. A `TeamProjectAccessType` of `"custom"` can set various permissions applied at
the project level to the project itself (`TeamProjectAccessProjectPermissionsOptions`) and all of the workspaces in a project (`TeamProjectAccessWorkspacePermissionsOptions`) by @rberecka [#745](https://github.com/hashicorp/go-tfe/pull/745)
* Added BETA field `Provisional` to `ConfigurationVersions` by @brandonc [#746](https://github.com/hashicorp/go-tfe/pull/746)


# v1.31.0

## Enhancements
* Added BETA support for including `projects` relationship and `projects-count` attribute to policy_set on create by @hs26gill [#737](https://github.com/hashicorp/go-tfe/pull/737)
* Added BETA method `AddProjects` and `RemoveProjects` for attaching/detaching policy set to projects by @Netra2104 [#735](https://github.com/hashicorp/go-tfe/pull/735)

# v1.30.0

## Enhancements
* Adds `SignatureSigningMethod` and `SignatureDigestMethod` fields in `AdminSAMLSetting` struct by @karvounis-form3 [#731](https://github.com/hashicorp/go-tfe/pull/731)
* Adds `Certificate`, `PrivateKey`, `TeamManagementEnabled`, `AuthnRequestsSigned`, `WantAssertionsSigned`, `SignatureSigningMethod`, `SignatureDigestMethod` fields in `AdminSAMLSettingsUpdateOptions` struct by @karvounis-form3 [#731](https://github.com/hashicorp/go-tfe/pull/731)

# v1.29.0

## Enhancements
* Adds `RunPreApplyCompleted` run status by @uk1288 [#727](https://github.com/hashicorp/go-tfe/pull/727)
* Added BETA support for saved plan runs, by @nfagerlund [#724](https://github.com/hashicorp/go-tfe/pull/724)
    * New `SavePlan` fields in `Run` and `RunCreateOptions`
    * New `RunPlannedAndSaved` `RunStatus` value
    * New `PlannedAndSavedAt` field in `RunStatusTimestamps`
    * New `RunOperationSavePlan` constant for run list filters

# v1.28.0

## Enhancements
* Update `Workspaces` to include associated `project` resource by @glennsarti [#714](https://github.com/hashicorp/go-tfe/pull/714)
* Adds BETA method `Upload` method to `StateVersions` and support for pending state versions by @brandonc [#717](https://github.com/hashicorp/go-tfe/pull/717)
* Adds support for the query parameter `q` to search `Organization Tags` by name by @sharathrnair87 [#720](https://github.com/hashicorp/go-tfe/pull/720)
* Added ContextWithResponseHeaderHook support to `IPRanges` by @brandonc [#717](https://github.com/hashicorp/go-tfe/pull/717)

## Bug Fixes
* `ConfigurationVersions`, `PolicySetVersions`, and `RegistryModules` `Upload` methods were sending API credentials to the specified upload URL, which was unnecessary by @brandonc [#717](https://github.com/hashicorp/go-tfe/pull/717)

# v1.27.0

## Enhancements
* Adds `RunPreApplyRunning` and `RunQueuingApply` run statuses by @uk1288 [#712](https://github.com/hashicorp/go-tfe/pull/712)

## Bug Fixes
* AgentPool `Update` is not able to remove all allowed workspaces from an agent pool. That operation is now handled by a separate `UpdateAllowedWorkspaces` method using `AgentPoolAllowedWorkspacesUpdateOptions` by @hs26gill [#701](https://github.com/hashicorp/go-tfe/pull/701)

# v1.26.0

## Enhancements

* Adds BETA fields `ResourceImports` count to both `Plan` and `Apply` types as well as `AllowConfigGeneration` to the `Run` struct type. These fields are not generally available and are subject to change in a future release.

# v1.25.1

## Bug Fixes
* Workspace safe delete conflict error when workspace is locked has been restored
to the original message using the error `ErrWorkspaceLockedCannotDelete` instead of
`ErrWorkspaceLocked`

# v1.25.0

## Enhancements
* Workspace safe delete 409 conflict errors associated with resources still being managed or being processed (indicating that you should try again later) are now the named errors  `ErrWorkspaceStillProcessing` and `ErrWorkspaceNotSafeToDelete` by @brandonc [#703](https://github.com/hashicorp/go-tfe/pull/703)

# v1.24.0

## Enhancements
* Adds support for a new variable field `version-id` by @arybolovlev [#697](https://github.com/hashicorp/go-tfe/pull/697)
* Adds `ExpiredAt` field to `OrganizationToken`, `TeamToken`, and `UserToken`. This enhancement will be available in TFE release, v202305-1. @JuliannaTetreault [#672](https://github.com/hashicorp/go-tfe/pull/672)
* Adds `ContextWithResponseHeaderHook` context for use with the ClientRequest Do method that allows callers to define a callback which receives raw http Response headers.  @apparentlymart [#689](https://github.com/hashicorp/go-tfe/pull/689)


# v1.23.0

## Features
* `ApplyToProjects` and `RemoveFromProjects` to `VariableSets` endpoints now generally available.
* `ListForProject` to `VariableSets` endpoints now generally available.

## Enhancements
* Adds `OrganizationScoped` and `AllowedWorkspaces` fields for creating workspace scoped agent pools and adds `AllowedWorkspacesName` for filtering agents pools associated with a given workspace by @hs26gill [#682](https://github.com/hashicorp/go-tfe/pull/682/files)

## Bug Fixes


# v1.22.0

## Beta API Changes
* The beta `no_code` field in `RegistryModuleCreateOptions` has been changed from `bool` to `*bool` and will be removed in a future version because a new, preferred method for managing no-code registry modules has been added in this release.

## Features
* Add beta endpoints `Create`, `Read`, `Update`, and `Delete` to manage no-code provisioning for a `RegistryModule`. This allows users to enable no-code provisioning for a registry module, and to configure the provisioning settings for that module version. This also allows users to disable no-code provisioning for a module version. @dsa0x [#669](https://github.com/hashicorp/go-tfe/pull/669)

# v1.21.0

## Features
* Add beta endpoints `ApplyToProjects`  and `RemoveFromProjects` to `VariableSets`.  Applying a variable set to a project will apply that variable set to all current and future workspaces in that project.
* Add beta endpoint `ListForProject` to `VariableSets` to list all variable sets applied to a project.
* Add endpoint `RunEvents` which lists events for a specific run by @glennsarti [#680](https://github.com/hashicorp/go-tfe/pull/680)

## Bug Fixes
* `VariableSets.Read` did not honor the Include values due to a syntax error in the struct tag of `VariableSetReadOptions` by @sgap [#678](https://github.com/hashicorp/go-tfe/pull/678)

## Enhancements
* Adds `ProjectID` filter to allow filtering of workspaces of a given project in an organization by @hs26gill [#671](https://github.com/hashicorp/go-tfe/pull/671)
* Adds `Name` filter to allow filtering of projects by @hs26gill [#668](https://github.com/hashicorp/go-tfe/pull/668/files)
* Adds `ManageMembership` permission to team `OrganizationAccess` by @JarrettSpiker [#652](https://github.com/hashicorp/go-tfe/pull/652)
* Adds `RotateKey` and `TrimKey` Admin endpoints by @mpminardi [#666](https://github.com/hashicorp/go-tfe/pull/666)
* Adds `Permissions` to `User` by @jeevanragula [#674](https://github.com/hashicorp/go-tfe/pull/674)
* Adds `IsEnterprise` and `IsCloud` boolean methods to the client by @sebasslash [#675](https://github.com/hashicorp/go-tfe/pull/675)

# v1.20.0

## Enhancements
* Update team project access to include additional project roles by @joekarl [#642](https://github.com/hashicorp/go-tfe/pull/642)

# v1.19.0

## Enhancements
* Removed Beta tags from `Project` features by @hs26gill [#637](https://github.com/hashicorp/go-tfe/pull/637)
* Add `Filter` and `Sort` fields to `AdminWorkspaceListOptions` to allow filtering and sorting of workspaces by @laurenolivia [#641](https://github.com/hashicorp/go-tfe/pull/641)
* Add support for `List` and `Read` Github app installation APIs by @roleesinhaHC [#655](https://github.com/hashicorp/go-tfe/pull/655)
* Add `GHAInstallationID` field to `VCSRepoOptions` and `VCSRepo` structs by @roleesinhaHC [#655](https://github.com/hashicorp/go-tfe/pull/655)

# v1.18.0

## Enhancements
* Adds `BaseURL` and `BaseRegistryURL` methods to `Client` to expose its configuration by @brandonc [#638](https://github.com/hashicorp/go-tfe/pull/638)
* Adds `ReadWorkspaces` and `ReadProjects` permissions to `Organizations` by @JuliannaTetreault [#614](https://github.com/hashicorp/go-tfe/pull/614)

# v1.17.0

## Enhancements
* Add Beta endpoint `TeamProjectAccesses` to manage Project Access for Teams by @hs26gill [#599](https://github.com/hashicorp/go-tfe/pull/599)
* Updates api doc links from terraform.io to developer.hashicorp domain by @uk1288 [#629](https://github.com/hashicorp/go-tfe/pull/629)
* Adds `UploadTarGzip()` method to `RegistryModules` and `ConfigurationVersions` interface by @sebasslash [#623](https://github.com/hashicorp/go-tfe/pull/623)
* Adds `ManageProjects` field to `OrganizationAccess` struct by @hs26gill [#633](https://github.com/hashicorp/go-tfe/pull/633)
* Adds agent-count to `AgentPools` endpoint. @evilensky [#611](https://github.com/hashicorp/go-tfe/pull/611)
* Adds `Links` to `Workspace`, (currently contains "self" and "self-html" paths) @brandonc [#622](https://github.com/hashicorp/go-tfe/pull/622)

# v1.16.0

## Bug Fixes

* Project names were being incorrectly validated as ID's @brandonc [#608](https://github.com/hashicorp/go-tfe/pull/608)

## Enhancements
* Adds `List()` method to `GPGKeys` interface by @sebasslash [#602](https://github.com/hashicorp/go-tfe/pull/602)
* Adds `ProviderBinaryUploaded` field to `RegistryPlatforms` struct by @sebasslash [#602](https://github.com/hashicorp/go-tfe/pull/602)

# v1.15.0

## Enhancements

* Add Beta `Projects` endpoint. The API is in not yet available to all users @hs26gill [#564](https://github.com/hashicorp/go-tfe/pull/564)

# v1.14.0

## Enhancements

* Adds Beta parameter `Overridable` for OPA `policy set` update API (`PolicySetUpdateOptions`) @mrinalirao [#594](https://github.com/hashicorp/go-tfe/pull/594)
* Adds new task stage status values representing `canceled`, `errored`, `unreachable` @mrinalirao [#594](https://github.com/hashicorp/go-tfe/pull/594)

# v1.13.0

## Bug Fixes

* Fixes `AuditTrail` pagination parameters (`CurrentPage`, `PreviousPage`, `NextPage`, `TotalPages`, `TotalCount`), which were not deserialized after reading from the List endpoint by @brandonc [#586](https://github.com/hashicorp/go-tfe/pull/586)

## Enhancements

* Add OPA support to the Policy Set APIs by @mrinalirao [#575](https://github.com/hashicorp/go-tfe/pull/575)
* Add OPA support to the Policy APIs by @mrinalirao [#579](https://github.com/hashicorp/go-tfe/pull/579)
* Add support for enabling no-code provisioning in an existing or new `RegistryModule` by @miguelhrocha [#562](https://github.com/hashicorp/go-tfe/pull/562)
* Add Policy Evaluation and Policy Set Outcome APIs by @mrinalirao [#583](https://github.com/hashicorp/go-tfe/pull/583)
* Add OPA support to Task Stage APIs by @mrinalirao [#584](https://github.com/hashicorp/go-tfe/pull/584)

# v1.12.0

## Enhancements

* Add `search[wildcard-name]` to `WorkspaceListOptions` by @laurenolivia [#569](https://github.com/hashicorp/go-tfe/pull/569)
* Add `NotificationTriggerAssessmentCheckFailed` notification trigger type by @rexredinger [#549](https://github.com/hashicorp/go-tfe/pull/549)
* Add `RemoteTFEVersion()` to the `Client` interface, which exposes the `X-TFE-Version` header set by a remote TFE instance by @sebasslash [#563](https://github.com/hashicorp/go-tfe/pull/563)
* Validate the module version as a version instead of an ID [#409](https://github.com/hashicorp/go-tfe/pull/409)
* Add `AllowForceDeleteWorkspaces` setting to `Organizations` by @JarrettSpiker [#539](https://github.com/hashicorp/go-tfe/pull/539)
* Add `SafeDelete` and `SafeDeleteID` APIs to `Workspaces` by @JarrettSpiker [#539](https://github.com/hashicorp/go-tfe/pull/539)
* Add `ForceExecute()` to `Runs` to allow force executing a run by @annawinkler [#570](https://github.com/hashicorp/go-tfe/pull/570)
* Pre-plan and Pre-Apply Run Tasks are now generally available (beta comments removed) by @glennsarti [#555](https://github.com/hashicorp/go-tfe/pull/555)

# v1.11.0

## Enhancements

* Add `Query` and `Status` fields to `OrganizationMembershipListOptions` to allow filtering memberships by status or username by @sebasslash [#550](https://github.com/hashicorp/go-tfe/pull/550)
* Add `ListForWorkspace` method to `VariableSets` interface to enable fetching variable sets associated with a workspace by @tstapler [#552](https://github.com/hashicorp/go-tfe/pull/552)
* Add `NotificationTriggerAssessmentDrifted` and `NotificationTriggerAssessmentFailed` notification trigger types by @lawliet89 [#542](https://github.com/hashicorp/go-tfe/pull/542)

## Bug Fixes
* Fix marshalling of run variables in `RunCreateOptions`. The `Variables` field type in `Run` struct has changed from `[]*RunVariable` to `[]*RunVariableAttr` by @Uk1288 [#531](https://github.com/hashicorp/go-tfe/pull/531)

# v1.10.0

## Enhancements

* Add `Query` param field to `OrganizationListOptions` to allow searching based on name or email by @laurenolivia [#529](https://github.com/hashicorp/go-tfe/pull/529)
* Add optional `AssessmentsEnforced` to organizations and `AssessmentsEnabled` to workspaces for managing the workspace and organization health assessment (drift detection) setting by @rexredinger [#462](https://github.com/hashicorp/go-tfe/pull/462)

## Bug Fixes
* Fixes null value returned in variable set relationship in `VariableSetVariable` by @sebasslash [#521](https://github.com/hashicorp/go-tfe/pull/521)

# v1.9.0

## Enhancements
* `RunListOptions` is generally available, and rename field (Name -> User) by @mjyocca [#472](https://github.com/hashicorp/go-tfe/pull/472)
* [Beta] Adds optional `JsonState` field to `StateVersionCreateOptions` by @megan07 [#514](https://github.com/hashicorp/go-tfe/pull/514)

## Bug Fixes
* Fixed invalid memory address error when using `TaskResults` field by @glennsarti [#517](https://github.com/hashicorp/go-tfe/pull/517)

# v1.8.0

## Enhancements

* Adds support for reading and listing Agents by @laurenolivia [#456](https://github.com/hashicorp/go-tfe/pull/456)
* It was previously logged that we added an `Include` param field to `PolicySetListOptions` to allow policy list to include related resource data such as workspaces, policies, newest_version, or current_version by @Uk1288 [#497](https://github.com/hashicorp/go-tfe/pull/497) in 1.7.0, but this was a mistake and the field is added in v1.8.0

# v1.7.0

## Enhancements

* Adds new run creation attributes: `allow-empty-apply`, `terraform-version`, `plan-only` by @sebasslash [#482](https://github.com/hashicorp/go-tfe/pull/447)
* Adds additional Task Stage and Run Statuses for Pre-plan run tasks by @glennsarti [#469](https://github.com/hashicorp/go-tfe/pull/469)
* Adds `stage` field to the create and update methods for Workspace Run Tasks by @glennsarti [#469](https://github.com/hashicorp/go-tfe/pull/469)
* Adds `ResourcesProcessed`, `StateVersion`, `TerraformVersion`, `Modules`, `Providers`, and `Resources` fields to the State Version struct by @laurenolivia [#484](https://github.com/hashicorp/go-tfe/pull/484)
* Add `Include` param field to `PolicySetListOptions` to allow policy list to include related resource data such as workspaces, policies, newest_version, or current_version by @Uk1288 [#497](https://github.com/hashicorp/go-tfe/pull/497)
* Allow FileTriggersEnabled to be set to false when Git tags are present by @mjyocca @hashimoon  [#468] (https://github.com/hashicorp/go-tfe/pull/468)

# v1.6.0

## Enhancements
* Remove beta messaging for Run Tasks by @glennsarti [#447](https://github.com/hashicorp/go-tfe/pull/447)
* Adds `Description` field to the `RunTask` object by @glennsarti [#447](https://github.com/hashicorp/go-tfe/pull/447)
* Add `Name` field to `OAuthClient` by @barrettclark [#466](https://github.com/hashicorp/go-tfe/pull/466)
* Add support for creating both public and private `RegistryModule` with no VCS connection by @Uk1288 [#460](https://github.com/hashicorp/go-tfe/pull/460)
* Add `ConfigurationSourceAdo` configuration source option by @mjyocca [#467](https://github.com/hashicorp/go-tfe/pull/467)
* [beta] state version outputs may now include a detailed-type attribute in a future API release by @brandonc [#479](https://github.com/hashicorp/go-tfe/pull/429)

# v1.5.0

## Enhancements
* [beta] Add support for triggering Workspace runs through matching Git tags [#434](https://github.com/hashicorp/go-tfe/pull/434)
* Add `Query` param field to `AgentPoolListOptions` to allow searching based on agent pool name, by @JarrettSpiker [#417](https://github.com/hashicorp/go-tfe/pull/417)
* Add organization scope and allowed workspaces field for scope agents by @Netra2104 [#453](https://github.com/hashicorp/go-tfe/pull/453)
* Adds `Namespace` and `RegistryName` fields to `RegistryModuleID` to allow reading of Public Registry Modules by @Uk1288 [#464](https://github.com/hashicorp/go-tfe/pull/464)

## Bug fixes
* Fixed JSON mapping for Configuration Versions failing to properly set the `speculative` property [#459](https://github.com/hashicorp/go-tfe/pull/459)

# v1.4.0

## Enhancements
* Adds `RetryServerErrors` field to the `Config` object by @sebasslash [#439](https://github.com/hashicorp/go-tfe/pull/439)
* Adds support for the GPG Keys API by @sebasslash [#429](https://github.com/hashicorp/go-tfe/pull/429)
* Adds support for new `WorkspaceLimit` Admin setting for organizations [#425](https://github.com/hashicorp/go-tfe/pull/425)
* Adds support for new `ExcludeTags` workspace list filter field by @Uk1288 [#438](https://github.com/hashicorp/go-tfe/pull/438)
* [beta] Adds additional filter fields to `RunListOptions` by @mjyocca [#424](https://github.com/hashicorp/go-tfe/pull/424)
* [beta] Renames the optional StateVersion field `ExtState` to `JSONStateOutputs` and changes the purpose and type by @annawinkler [#444](https://github.com/hashicorp/go-tfe/pull/444) and @brandoncroft [#452](https://github.com/hashicorp/go-tfe/pull/452)

# v1.3.0

## Enhancements
* Adds support for Microsoft Teams notification configuration by @JarrettSpiker [#398](https://github.com/hashicorp/go-tfe/pull/389)
* Add support for Audit Trail API by @sebasslash [#407](https://github.com/hashicorp/go-tfe/pull/407)
* Adds Private Registry Provider, Provider Version, and Provider Platform APIs support by @joekarl and @annawinkler [#313](https://github.com/hashicorp/go-tfe/pull/313)
* Adds List Registry Modules endpoint by @chroju [#385](https://github.com/hashicorp/go-tfe/pull/385)
* Adds `WebhookURL` field to `VCSRepo` struct by @kgns [#413](https://github.com/hashicorp/go-tfe/pull/413)
* Adds `Category` field to `VariableUpdateOptions` struct by @jtyr [#397](https://github.com/hashicorp/go-tfe/pull/397)
* Adds `TriggerPatterns` to `Workspace` by @matejrisek [#400](https://github.com/hashicorp/go-tfe/pull/400)
* [beta] Adds `ExtState` field to `StateVersionCreateOptions` by @brandonc [#416](https://github.com/hashicorp/go-tfe/pull/416)

# v1.2.0

## Enhancements
* Adds support for reading current state version outputs to StateVersionOutputs, which can be useful for reading outputs when users don't have the necessary permissions to read the entire state by @brandonc [#370](https://github.com/hashicorp/go-tfe/pull/370)
* Adds Variable Set methods for `ApplyToWorkspaces` and `RemoveFromWorkspaces` by @byronwolfman [#375](https://github.com/hashicorp/go-tfe/pull/375)
* Adds `Names` query param field to `TeamListOptions` by @sebasslash [#393](https://github.com/hashicorp/go-tfe/pull/393)
* Adds `Emails` query param field to `OrganizationMembershipListOptions` by @sebasslash [#393](https://github.com/hashicorp/go-tfe/pull/393)
* Adds Run Tasks API support by @glennsarti [#381](https://github.com/hashicorp/go-tfe/pull/381), [#382](https://github.com/hashicorp/go-tfe/pull/382) and [#383](https://github.com/hashicorp/go-tfe/pull/383)


## Bug fixes
* Fixes ignored comment when performing apply, discard, cancel, and force-cancel run actions [#388](https://github.com/hashicorp/go-tfe/pull/388)

# v1.1.0

## Enhancements

* Add Variable Set API support by @rexredinger [#305](https://github.com/hashicorp/go-tfe/pull/305)
* Add Comments API support by @alex-ikse [#355](https://github.com/hashicorp/go-tfe/pull/355)
* Add beta support for SSOTeamID to `Team`, `TeamCreateOptions`, `TeamUpdateOptions` by @xlgmokha [#364](https://github.com/hashicorp/go-tfe/pull/364)

# v1.0.0

## Breaking Changes
* Renamed methods named Generate to Create for `AgentTokens`, `OrganizationTokens`, `TeamTokens`, `UserTokens` by @sebasslash [#327](https://github.com/hashicorp/go-tfe/pull/327)
* Methods that express an action on a relationship have been prefixed with a verb, e.g `Current()` is now `ReadCurrent()` by @sebasslash [#327](https://github.com/hashicorp/go-tfe/pull/327)
* All list option structs are now pointers @uturunku1 [#309](https://github.com/hashicorp/go-tfe/pull/309)
* All errors have been refactored into constants in `errors.go` @uturunku1 [#310](https://github.com/hashicorp/go-tfe/pull/310)
* The `ID` field in Create/Update option structs has been renamed to `Type` in accordance with the JSON:API spec by @omarismail, @uturunku1 [#190](https://github.com/hashicorp/go-tfe/pull/190), [#323](https://github.com/hashicorp/go-tfe/pull/323), [#332](https://github.com/hashicorp/go-tfe/pull/332)
* Nested URL params (consisting of an organization, module and provider name) used to identify a `RegistryModule` have been refactored into a struct `RegistryModuleID` by @sebasslash [#337](https://github.com/hashicorp/go-tfe/pull/337)


## Enhancements
* Added missing include fields for `AdminRuns`, `AgentPools`, `ConfigurationVersions`, `OAuthClients`, `Organizations`, `PolicyChecks`, `PolicySets`, `Policies` and `RunTriggers` by @uturunku1 [#339](https://github.com/hashicorp/go-tfe/pull/339)
* Cleanup documentation and improve consistency by @uturunku1 [#331](https://github.com/hashicorp/go-tfe/pull/331)
* Add more linters to our CI pipeline by @sebasslash [#326](https://github.com/hashicorp/go-tfe/pull/326)
* Resolve `TFE_HOSTNAME` as fallback for `TFE_ADDRESS` by @sebasslash [#340](https://github.com/hashicorp/go-tfe/pull/326)
* Adds a `fetching` status to `RunStatus` and adds the `Archive` method to the ConfigurationVersions interface by @mpminardi [#338](https://github.com/hashicorp/go-tfe/pull/338)
* Added a `Download` method to the `ConfigurationVersions` interface by @tylerwolf [#358](https://github.com/hashicorp/go-tfe/pull/358)
* API Coverage documentation by @laurenolivia [#334](https://github.com/hashicorp/go-tfe/pull/334)

## Bug Fixes
* Fixed invalid memory address error when `AdminSMTPSettingsUpdateOptions.Auth` field is empty and accessed by @uturunku1 [#335](https://github.com/hashicorp/go-tfe/pull/335)<|MERGE_RESOLUTION|>--- conflicted
+++ resolved
@@ -3,11 +3,8 @@
 ## Enhancements
 
 * Adds BETA support for approving all plans for a stack deployment run, which is EXPERIMENTAL, SUBJECT TO CHANGE, and may not be available to all users by @ctrombley [#1136](https://github.com/hashicorp/go-tfe/pull/1136)
-<<<<<<< HEAD
+* Adds BETA support for listing and reading `StackDeploymentSteps`, which is EXPERIMENTAL, SUBJECT TO CHANGE, and may not be available to all users by @ctrombley [#1133](https://github.com/hashicorp/go-tfe/pull/1133)
 * Adds BETA support for approving all plans in `StackDeploymentGroups`, which is EXPERIMENTAL, SUBJECT TO CHANGE, and may not be available to all users by @hwatkins05-hashicorp [#1137](https://github.com/hashicorp/go-tfe/pull/1137)
-=======
-* Adds BETA support for listing and reading `StackDeploymentSteps`, which is EXPERIMENTAL, SUBJECT TO CHANGE, and may not be available to all users by @ctrombley [#1133](https://github.com/hashicorp/go-tfe/pull/1133)
->>>>>>> 95b83f4d
 
 # v1.83.0
 
