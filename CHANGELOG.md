--- conflicted
+++ resolved
@@ -1,16 +1,9 @@
 # Unreleased
 
-<<<<<<< HEAD
-# v1.91.0
-
 ## Enhancements
 
 * Adds `CreatedAt` field to `AgentPool` by @jpadrianoGo [#1150](https://github.com/hashicorp/go-tfe/pull/1150)
-=======
-## Enhancements
-
 * Adds `Logs` method to `QueryRuns`, which is EXPERIMENTAL, SUBJECT TO CHANGE, and may not be available to all users by @brandonc [#1186](https://github.com/hashicorp/go-tfe/pull/1186)
->>>>>>> b5a8a2d3
 
 # v1.90.0
 
