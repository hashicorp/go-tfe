# UNRELEASED

# v.1.37.0

## Features
* Add the tags attribute to VCSRepo to be used with registry modules by @hashimoon [#793](https://github.com/hashicorp/go-tfe/pull/793)

# v.1.36.0

## Features
* Added BETA support for private module registry test variables by @aaabdelgany [#787](https://github.com/hashicorp/go-tfe/pull/787)

## Bug Fixes
* Fix incorrect attribute type for `RegistryModule.VCSRepo.Tags` by @hashimoon [#789](https://github.com/hashicorp/go-tfe/pull/789)
* Fix nil dereference panic within `StateVersions` `upload` after not handling certain state version create errors by @brandonc [#792](https://github.com/hashicorp/go-tfe/pull/792)

# v.1.35.0

## Features
* Added BETA support for private module registry tests by @hashimoon [#781](https://github.com/hashicorp/go-tfe/pull/781)

## Enhancements
<<<<<<< HEAD
* Added BETA support for including `priority` attribute to variable_set on create and update by @Netra2104 [#778](https://github.com/hashicorp/go-tfe/pull/778)
=======
* Added BETA support for including `enforced` attribute to variable_set on create and update by @Netra2104 [#778](https://github.com/hashicorp/go-tfe/pull/778)
* Removed beta flags for `PolicySetProjects` and `PolicySetWorkspaceExclusions` by @Netra2104 [#770](https://github.com/hashicorp/go-tfe/pull/770)
>>>>>>> 97846388

# v1.34.0

## Features
* Added support for the new Terraform Test Runs API by @liamcervante [#755](https://github.com/hashicorp/go-tfe/pull/755)

## Bug Fixes
* "project" was being rejected as an invalid `Include` option when listing workspaces by @brandonc [#765](https://github.com/hashicorp/go-tfe/pull/765)


# v1.33.0

## Enhancements
* Removed beta tags for TeamProjectAccess by @rberecka [#756](https://github.com/hashicorp/go-tfe/pull/756)
* Added BETA support for including `workspaceExclusions` relationship to policy_set on create by @Netra2104 [#757](https://github.com/hashicorp/go-tfe/pull/757)
* Added BETA method `AddWorkspaceExclusions` and `RemoveWorkspaceExclusions` for attaching/detaching workspace-exclusions to a policy-set by @hs26gill [#761](https://github.com/hashicorp/go-tfe/pull/761)

# v1.32.1

## Dependency Update
* Updated go-slug dependency to v0.12.1

# v1.32.0

## Enhancements
* Added BETA support for adding and updating custom permissions to `TeamProjectAccesses`. A `TeamProjectAccessType` of `"custom"` can set various permissions applied at
the project level to the project itself (`TeamProjectAccessProjectPermissionsOptions`) and all of the workspaces in a project (`TeamProjectAccessWorkspacePermissionsOptions`) by @rberecka [#745](https://github.com/hashicorp/go-tfe/pull/745)
* Added BETA field `Provisional` to `ConfigurationVersions` by @brandonc [#746](https://github.com/hashicorp/go-tfe/pull/746)


# v1.31.0

## Enhancements
* Added BETA support for including `projects` relationship and `projects-count` attribute to policy_set on create by @hs26gill [#737](https://github.com/hashicorp/go-tfe/pull/737)
* Added BETA method `AddProjects` and `RemoveProjects` for attaching/detaching policy set to projects by @Netra2104 [#735](https://github.com/hashicorp/go-tfe/pull/735)

# v1.30.0

## Enhancements
* Adds `SignatureSigningMethod` and `SignatureDigestMethod` fields in `AdminSAMLSetting` struct by @karvounis-form3 [#731](https://github.com/hashicorp/go-tfe/pull/731)
* Adds `Certificate`, `PrivateKey`, `TeamManagementEnabled`, `AuthnRequestsSigned`, `WantAssertionsSigned`, `SignatureSigningMethod`, `SignatureDigestMethod` fields in `AdminSAMLSettingsUpdateOptions` struct by @karvounis-form3 [#731](https://github.com/hashicorp/go-tfe/pull/731)

# v1.29.0

## Enhancements
* Adds `RunPreApplyCompleted` run status by @uk1288 [#727](https://github.com/hashicorp/go-tfe/pull/727)
* Added BETA support for saved plan runs, by @nfagerlund [#724](https://github.com/hashicorp/go-tfe/pull/724)
    * New `SavePlan` fields in `Run` and `RunCreateOptions`
    * New `RunPlannedAndSaved` `RunStatus` value
    * New `PlannedAndSavedAt` field in `RunStatusTimestamps`
    * New `RunOperationSavePlan` constant for run list filters

# v1.28.0

## Enhancements
* Update `Workspaces` to include associated `project` resource by @glennsarti [#714](https://github.com/hashicorp/go-tfe/pull/714)
* Adds BETA method `Upload` method to `StateVersions` and support for pending state versions by @brandonc [#717](https://github.com/hashicorp/go-tfe/pull/717)
* Adds support for the query parameter `q` to search `Organization Tags` by name by @sharathrnair87 [#720](https://github.com/hashicorp/go-tfe/pull/720)
* Added ContextWithResponseHeaderHook support to `IPRanges` by @brandonc [#717](https://github.com/hashicorp/go-tfe/pull/717)

## Bug Fixes
* `ConfigurationVersions`, `PolicySetVersions`, and `RegistryModules` `Upload` methods were sending API credentials to the specified upload URL, which was unnecessary by @brandonc [#717](https://github.com/hashicorp/go-tfe/pull/717)

# v1.27.0

## Enhancements
* Adds `RunPreApplyRunning` and `RunQueuingApply` run statuses by @uk1288 [#712](https://github.com/hashicorp/go-tfe/pull/712)

## Bug Fixes
* AgentPool `Update` is not able to remove all allowed workspaces from an agent pool. That operation is now handled by a separate `UpdateAllowedWorkspaces` method using `AgentPoolAllowedWorkspacesUpdateOptions` by @hs26gill [#701](https://github.com/hashicorp/go-tfe/pull/701)

# v1.26.0

## Enhancements

* Adds BETA fields `ResourceImports` count to both `Plan` and `Apply` types as well as `AllowConfigGeneration` to the `Run` struct type. These fields are not generally available and are subject to change in a future release.

# v1.25.1

## Bug Fixes
* Workspace safe delete conflict error when workspace is locked has been restored
to the original message using the error `ErrWorkspaceLockedCannotDelete` instead of
`ErrWorkspaceLocked`

# v1.25.0

## Enhancements
* Workspace safe delete 409 conflict errors associated with resources still being managed or being processed (indicating that you should try again later) are now the named errors  `ErrWorkspaceStillProcessing` and `ErrWorkspaceNotSafeToDelete` by @brandonc [#703](https://github.com/hashicorp/go-tfe/pull/703)

# v1.24.0

## Enhancements
* Adds support for a new variable field `version-id` by @arybolovlev [#697](https://github.com/hashicorp/go-tfe/pull/697)
* Adds `ExpiredAt` field to `OrganizationToken`, `TeamToken`, and `UserToken`. This enhancement will be available in TFE release, v202305-1. @JuliannaTetreault [#672](https://github.com/hashicorp/go-tfe/pull/672)
* Adds `ContextWithResponseHeaderHook` context for use with the ClientRequest Do method that allows callers to define a callback which receives raw http Response headers.  @apparentlymart [#689](https://github.com/hashicorp/go-tfe/pull/689)


# v1.23.0

## Features
* `ApplyToProjects` and `RemoveFromProjects` to `VariableSets` endpoints now generally available.
* `ListForProject` to `VariableSets` endpoints now generally available.

## Enhancements
* Adds `OrganizationScoped` and `AllowedWorkspaces` fields for creating workspace scoped agent pools and adds `AllowedWorkspacesName` for filtering agents pools associated with a given workspace by @hs26gill [#682](https://github.com/hashicorp/go-tfe/pull/682/files)

## Bug Fixes


# v1.22.0

## Beta API Changes
* The beta `no_code` field in `RegistryModuleCreateOptions` has been changed from `bool` to `*bool` and will be removed in a future version because a new, preferred method for managing no-code registry modules has been added in this release.

## Features
* Add beta endpoints `Create`, `Read`, `Update`, and `Delete` to manage no-code provisioning for a `RegistryModule`. This allows users to enable no-code provisioning for a registry module, and to configure the provisioning settings for that module version. This also allows users to disable no-code provisioning for a module version. @dsa0x [#669](https://github.com/hashicorp/go-tfe/pull/669)

# v1.21.0

## Features
* Add beta endpoints `ApplyToProjects`  and `RemoveFromProjects` to `VariableSets`.  Applying a variable set to a project will apply that variable set to all current and future workspaces in that project.
* Add beta endpoint `ListForProject` to `VariableSets` to list all variable sets applied to a project.
* Add endpoint `RunEvents` which lists events for a specific run by @glennsarti [#680](https://github.com/hashicorp/go-tfe/pull/680)

## Bug Fixes
* `VariableSets.Read` did not honor the Include values due to a syntax error in the struct tag of `VariableSetReadOptions` by @sgap [#678](https://github.com/hashicorp/go-tfe/pull/678)

## Enhancements
* Adds `ProjectID` filter to allow filtering of workspaces of a given project in an organization by @hs26gill [#671](https://github.com/hashicorp/go-tfe/pull/671)
* Adds `Name` filter to allow filtering of projects by @hs26gill [#668](https://github.com/hashicorp/go-tfe/pull/668/files)
* Adds `ManageMembership` permission to team `OrganizationAccess` by @JarrettSpiker [#652](https://github.com/hashicorp/go-tfe/pull/652)
* Adds `RotateKey` and `TrimKey` Admin endpoints by @mpminardi [#666](https://github.com/hashicorp/go-tfe/pull/666)
* Adds `Permissions` to `User` by @jeevanragula [#674](https://github.com/hashicorp/go-tfe/pull/674)
* Adds `IsEnterprise` and `IsCloud` boolean methods to the client by @sebasslash [#675](https://github.com/hashicorp/go-tfe/pull/675)

# v1.20.0

## Enhancements
* Update team project access to include additional project roles by @joekarl [#642](https://github.com/hashicorp/go-tfe/pull/642)

# v1.19.0

## Enhancements
* Removed Beta tags from `Project` features by @hs26gill [#637](https://github.com/hashicorp/go-tfe/pull/637)
* Add `Filter` and `Sort` fields to `AdminWorkspaceListOptions` to allow filtering and sorting of workspaces by @laurenolivia [#641](https://github.com/hashicorp/go-tfe/pull/641)
* Add support for `List` and `Read` Github app installation APIs by @roleesinhaHC [#655](https://github.com/hashicorp/go-tfe/pull/655)
* Add `GHAInstallationID` field to `VCSRepoOptions` and `VCSRepo` structs by @roleesinhaHC [#655](https://github.com/hashicorp/go-tfe/pull/655)

# v1.18.0

## Enhancements
* Adds `BaseURL` and `BaseRegistryURL` methods to `Client` to expose its configuration by @brandonc [#638](https://github.com/hashicorp/go-tfe/pull/638)
* Adds `ReadWorkspaces` and `ReadProjects` permissions to `Organizations` by @JuliannaTetreault [#614](https://github.com/hashicorp/go-tfe/pull/614)

# v1.17.0

## Enhancements
* Add Beta endpoint `TeamProjectAccesses` to manage Project Access for Teams by @hs26gill [#599](https://github.com/hashicorp/go-tfe/pull/599)
* Updates api doc links from terraform.io to developer.hashicorp domain by @uk1288 [#629](https://github.com/hashicorp/go-tfe/pull/629)
* Adds `UploadTarGzip()` method to `RegistryModules` and `ConfigurationVersions` interface by @sebasslash [#623](https://github.com/hashicorp/go-tfe/pull/623)
* Adds `ManageProjects` field to `OrganizationAccess` struct by @hs26gill [#633](https://github.com/hashicorp/go-tfe/pull/633)
* Adds agent-count to `AgentPools` endpoint. @evilensky [#611](https://github.com/hashicorp/go-tfe/pull/611)
* Adds `Links` to `Workspace`, (currently contains "self" and "self-html" paths) @brandonc [#622](https://github.com/hashicorp/go-tfe/pull/622)

# v1.16.0

## Bug Fixes

* Project names were being incorrectly validated as ID's @brandonc [#608](https://github.com/hashicorp/go-tfe/pull/608)

## Enhancements
* Adds `List()` method to `GPGKeys` interface by @sebasslash [#602](https://github.com/hashicorp/go-tfe/pull/602)
* Adds `ProviderBinaryUploaded` field to `RegistryPlatforms` struct by @sebasslash [#602](https://github.com/hashicorp/go-tfe/pull/602)

# v1.15.0

## Enhancements

* Add Beta `Projects` endpoint. The API is in not yet available to all users @hs26gill [#564](https://github.com/hashicorp/go-tfe/pull/564)

# v1.14.0

## Enhancements

* Adds Beta parameter `Overridable` for OPA `policy set` update API (`PolicySetUpdateOptions`) @mrinalirao [#594](https://github.com/hashicorp/go-tfe/pull/594)
* Adds new task stage status values representing `canceled`, `errored`, `unreachable` @mrinalirao [#594](https://github.com/hashicorp/go-tfe/pull/594)

# v1.13.0

## Bug Fixes

* Fixes `AuditTrail` pagination parameters (`CurrentPage`, `PreviousPage`, `NextPage`, `TotalPages`, `TotalCount`), which were not deserialized after reading from the List endpoint by @brandonc [#586](https://github.com/hashicorp/go-tfe/pull/586)

## Enhancements

* Add OPA support to the Policy Set APIs by @mrinalirao [#575](https://github.com/hashicorp/go-tfe/pull/575)
* Add OPA support to the Policy APIs by @mrinalirao [#579](https://github.com/hashicorp/go-tfe/pull/579)
* Add support for enabling no-code provisioning in an existing or new `RegistryModule` by @miguelhrocha [#562](https://github.com/hashicorp/go-tfe/pull/562)
* Add Policy Evaluation and Policy Set Outcome APIs by @mrinalirao [#583](https://github.com/hashicorp/go-tfe/pull/583)
* Add OPA support to Task Stage APIs by @mrinalirao [#584](https://github.com/hashicorp/go-tfe/pull/584)

# v1.12.0

## Enhancements

* Add `search[wildcard-name]` to `WorkspaceListOptions` by @laurenolivia [#569](https://github.com/hashicorp/go-tfe/pull/569)
* Add `NotificationTriggerAssessmentCheckFailed` notification trigger type by @rexredinger [#549](https://github.com/hashicorp/go-tfe/pull/549)
* Add `RemoteTFEVersion()` to the `Client` interface, which exposes the `X-TFE-Version` header set by a remote TFE instance by @sebasslash [#563](https://github.com/hashicorp/go-tfe/pull/563)
* Validate the module version as a version instead of an ID [#409](https://github.com/hashicorp/go-tfe/pull/409)
* Add `AllowForceDeleteWorkspaces` setting to `Organizations` by @JarrettSpiker [#539](https://github.com/hashicorp/go-tfe/pull/539)
* Add `SafeDelete` and `SafeDeleteID` APIs to `Workspaces` by @JarrettSpiker [#539](https://github.com/hashicorp/go-tfe/pull/539)
* Add `ForceExecute()` to `Runs` to allow force executing a run by @annawinkler [#570](https://github.com/hashicorp/go-tfe/pull/570)
* Pre-plan and Pre-Apply Run Tasks are now generally available (beta comments removed) by @glennsarti [#555](https://github.com/hashicorp/go-tfe/pull/555)

# v1.11.0

## Enhancements

* Add `Query` and `Status` fields to `OrganizationMembershipListOptions` to allow filtering memberships by status or username by @sebasslash [#550](https://github.com/hashicorp/go-tfe/pull/550)
* Add `ListForWorkspace` method to `VariableSets` interface to enable fetching variable sets associated with a workspace by @tstapler [#552](https://github.com/hashicorp/go-tfe/pull/552)
* Add `NotificationTriggerAssessmentDrifted` and `NotificationTriggerAssessmentFailed` notification trigger types by @lawliet89 [#542](https://github.com/hashicorp/go-tfe/pull/542)

## Bug Fixes
* Fix marshalling of run variables in `RunCreateOptions`. The `Variables` field type in `Run` struct has changed from `[]*RunVariable` to `[]*RunVariableAttr` by @Uk1288 [#531](https://github.com/hashicorp/go-tfe/pull/531)

# v1.10.0

## Enhancements

* Add `Query` param field to `OrganizationListOptions` to allow searching based on name or email by @laurenolivia [#529](https://github.com/hashicorp/go-tfe/pull/529)
* Add optional `AssessmentsEnforced` to organizations and `AssessmentsEnabled` to workspaces for managing the workspace and organization health assessment (drift detection) setting by @rexredinger [#462](https://github.com/hashicorp/go-tfe/pull/462)

## Bug Fixes
* Fixes null value returned in variable set relationship in `VariableSetVariable` by @sebasslash [#521](https://github.com/hashicorp/go-tfe/pull/521)

# v1.9.0

## Enhancements
* `RunListOptions` is generally available, and rename field (Name -> User) by @mjyocca [#472](https://github.com/hashicorp/go-tfe/pull/472)
* [Beta] Adds optional `JsonState` field to `StateVersionCreateOptions` by @megan07 [#514](https://github.com/hashicorp/go-tfe/pull/514)

## Bug Fixes
* Fixed invalid memory address error when using `TaskResults` field by @glennsarti [#517](https://github.com/hashicorp/go-tfe/pull/517)

# v1.8.0

## Enhancements

* Adds support for reading and listing Agents by @laurenolivia [#456](https://github.com/hashicorp/go-tfe/pull/456)
* It was previously logged that we added an `Include` param field to `PolicySetListOptions` to allow policy list to include related resource data such as workspaces, policies, newest_version, or current_version by @Uk1288 [#497](https://github.com/hashicorp/go-tfe/pull/497) in 1.7.0, but this was a mistake and the field is added in v1.8.0

# v1.7.0

## Enhancements

* Adds new run creation attributes: `allow-empty-apply`, `terraform-version`, `plan-only` by @sebasslash [#482](https://github.com/hashicorp/go-tfe/pull/447)
* Adds additional Task Stage and Run Statuses for Pre-plan run tasks by @glennsarti [#469](https://github.com/hashicorp/go-tfe/pull/469)
* Adds `stage` field to the create and update methods for Workspace Run Tasks by @glennsarti [#469](https://github.com/hashicorp/go-tfe/pull/469)
* Adds `ResourcesProcessed`, `StateVersion`, `TerraformVersion`, `Modules`, `Providers`, and `Resources` fields to the State Version struct by @laurenolivia [#484](https://github.com/hashicorp/go-tfe/pull/484)
* Add `Include` param field to `PolicySetListOptions` to allow policy list to include related resource data such as workspaces, policies, newest_version, or current_version by @Uk1288 [#497](https://github.com/hashicorp/go-tfe/pull/497)
* Allow FileTriggersEnabled to be set to false when Git tags are present by @mjyocca @hashimoon  [#468] (https://github.com/hashicorp/go-tfe/pull/468)

# v1.6.0

## Enhancements
* Remove beta messaging for Run Tasks by @glennsarti [#447](https://github.com/hashicorp/go-tfe/pull/447)
* Adds `Description` field to the `RunTask` object by @glennsarti [#447](https://github.com/hashicorp/go-tfe/pull/447)
* Add `Name` field to `OAuthClient` by @barrettclark [#466](https://github.com/hashicorp/go-tfe/pull/466)
* Add support for creating both public and private `RegistryModule` with no VCS connection by @Uk1288 [#460](https://github.com/hashicorp/go-tfe/pull/460)
* Add `ConfigurationSourceAdo` configuration source option by @mjyocca [#467](https://github.com/hashicorp/go-tfe/pull/467)
* [beta] state version outputs may now include a detailed-type attribute in a future API release by @brandonc [#479](https://github.com/hashicorp/go-tfe/pull/429)

# v1.5.0

## Enhancements
* [beta] Add support for triggering Workspace runs through matching Git tags [#434](https://github.com/hashicorp/go-tfe/pull/434)
* Add `Query` param field to `AgentPoolListOptions` to allow searching based on agent pool name, by @JarrettSpiker [#417](https://github.com/hashicorp/go-tfe/pull/417)
* Add organization scope and allowed workspaces field for scope agents by @Netra2104 [#453](https://github.com/hashicorp/go-tfe/pull/453)
* Adds `Namespace` and `RegistryName` fields to `RegistryModuleID` to allow reading of Public Registry Modules by @Uk1288 [#464](https://github.com/hashicorp/go-tfe/pull/464)

## Bug fixes
* Fixed JSON mapping for Configuration Versions failing to properly set the `speculative` property [#459](https://github.com/hashicorp/go-tfe/pull/459)

# v1.4.0

## Enhancements
* Adds `RetryServerErrors` field to the `Config` object by @sebasslash [#439](https://github.com/hashicorp/go-tfe/pull/439)
* Adds support for the GPG Keys API by @sebasslash [#429](https://github.com/hashicorp/go-tfe/pull/429)
* Adds support for new `WorkspaceLimit` Admin setting for organizations [#425](https://github.com/hashicorp/go-tfe/pull/425)
* Adds support for new `ExcludeTags` workspace list filter field by @Uk1288 [#438](https://github.com/hashicorp/go-tfe/pull/438)
* [beta] Adds additional filter fields to `RunListOptions` by @mjyocca [#424](https://github.com/hashicorp/go-tfe/pull/424)
* [beta] Renames the optional StateVersion field `ExtState` to `JSONStateOutputs` and changes the purpose and type by @annawinkler [#444](https://github.com/hashicorp/go-tfe/pull/444) and @brandoncroft [#452](https://github.com/hashicorp/go-tfe/pull/452)

# v1.3.0

## Enhancements
* Adds support for Microsoft Teams notification configuration by @JarrettSpiker [#398](https://github.com/hashicorp/go-tfe/pull/389)
* Add support for Audit Trail API by @sebasslash [#407](https://github.com/hashicorp/go-tfe/pull/407)
* Adds Private Registry Provider, Provider Version, and Provider Platform APIs support by @joekarl and @annawinkler [#313](https://github.com/hashicorp/go-tfe/pull/313)
* Adds List Registry Modules endpoint by @chroju [#385](https://github.com/hashicorp/go-tfe/pull/385)
* Adds `WebhookURL` field to `VCSRepo` struct by @kgns [#413](https://github.com/hashicorp/go-tfe/pull/413)
* Adds `Category` field to `VariableUpdateOptions` struct by @jtyr [#397](https://github.com/hashicorp/go-tfe/pull/397)
* Adds `TriggerPatterns` to `Workspace` by @matejrisek [#400](https://github.com/hashicorp/go-tfe/pull/400)
* [beta] Adds `ExtState` field to `StateVersionCreateOptions` by @brandonc [#416](https://github.com/hashicorp/go-tfe/pull/416)

# v1.2.0

## Enhancements
* Adds support for reading current state version outputs to StateVersionOutputs, which can be useful for reading outputs when users don't have the necessary permissions to read the entire state by @brandonc [#370](https://github.com/hashicorp/go-tfe/pull/370)
* Adds Variable Set methods for `ApplyToWorkspaces` and `RemoveFromWorkspaces` by @byronwolfman [#375](https://github.com/hashicorp/go-tfe/pull/375)
* Adds `Names` query param field to `TeamListOptions` by @sebasslash [#393](https://github.com/hashicorp/go-tfe/pull/393)
* Adds `Emails` query param field to `OrganizationMembershipListOptions` by @sebasslash [#393](https://github.com/hashicorp/go-tfe/pull/393)
* Adds Run Tasks API support by @glennsarti [#381](https://github.com/hashicorp/go-tfe/pull/381), [#382](https://github.com/hashicorp/go-tfe/pull/382) and [#383](https://github.com/hashicorp/go-tfe/pull/383)


## Bug fixes
* Fixes ignored comment when performing apply, discard, cancel, and force-cancel run actions [#388](https://github.com/hashicorp/go-tfe/pull/388)

# v1.1.0

## Enhancements

* Add Variable Set API support by @rexredinger [#305](https://github.com/hashicorp/go-tfe/pull/305)
* Add Comments API support by @alex-ikse [#355](https://github.com/hashicorp/go-tfe/pull/355)
* Add beta support for SSOTeamID to `Team`, `TeamCreateOptions`, `TeamUpdateOptions` by @xlgmokha [#364](https://github.com/hashicorp/go-tfe/pull/364)

# v1.0.0

## Breaking Changes
* Renamed methods named Generate to Create for `AgentTokens`, `OrganizationTokens`, `TeamTokens`, `UserTokens` by @sebasslash [#327](https://github.com/hashicorp/go-tfe/pull/327)
* Methods that express an action on a relationship have been prefixed with a verb, e.g `Current()` is now `ReadCurrent()` by @sebasslash [#327](https://github.com/hashicorp/go-tfe/pull/327)
* All list option structs are now pointers @uturunku1 [#309](https://github.com/hashicorp/go-tfe/pull/309)
* All errors have been refactored into constants in `errors.go` @uturunku1 [#310](https://github.com/hashicorp/go-tfe/pull/310)
* The `ID` field in Create/Update option structs has been renamed to `Type` in accordance with the JSON:API spec by @omarismail, @uturunku1 [#190](https://github.com/hashicorp/go-tfe/pull/190), [#323](https://github.com/hashicorp/go-tfe/pull/323), [#332](https://github.com/hashicorp/go-tfe/pull/332)
* Nested URL params (consisting of an organization, module and provider name) used to identify a `RegistryModule` have been refactored into a struct `RegistryModuleID` by @sebasslash [#337](https://github.com/hashicorp/go-tfe/pull/337)


## Enhancements
* Added missing include fields for `AdminRuns`, `AgentPools`, `ConfigurationVersions`, `OAuthClients`, `Organizations`, `PolicyChecks`, `PolicySets`, `Policies` and `RunTriggers` by @uturunku1 [#339](https://github.com/hashicorp/go-tfe/pull/339)
* Cleanup documentation and improve consistency by @uturunku1 [#331](https://github.com/hashicorp/go-tfe/pull/331)
* Add more linters to our CI pipeline by @sebasslash [#326](https://github.com/hashicorp/go-tfe/pull/326)
* Resolve `TFE_HOSTNAME` as fallback for `TFE_ADDRESS` by @sebasslash [#340](https://github.com/hashicorp/go-tfe/pull/326)
* Adds a `fetching` status to `RunStatus` and adds the `Archive` method to the ConfigurationVersions interface by @mpminardi [#338](https://github.com/hashicorp/go-tfe/pull/338)
* Added a `Download` method to the `ConfigurationVersions` interface by @tylerwolf [#358](https://github.com/hashicorp/go-tfe/pull/358)
* API Coverage documentation by @laurenolivia [#334](https://github.com/hashicorp/go-tfe/pull/334)

## Bug Fixes
* Fixed invalid memory address error when `AdminSMTPSettingsUpdateOptions.Auth` field is empty and accessed by @uturunku1 [#335](https://github.com/hashicorp/go-tfe/pull/335)<|MERGE_RESOLUTION|>--- conflicted
+++ resolved
@@ -20,12 +20,8 @@
 * Added BETA support for private module registry tests by @hashimoon [#781](https://github.com/hashicorp/go-tfe/pull/781)
 
 ## Enhancements
-<<<<<<< HEAD
 * Added BETA support for including `priority` attribute to variable_set on create and update by @Netra2104 [#778](https://github.com/hashicorp/go-tfe/pull/778)
-=======
-* Added BETA support for including `enforced` attribute to variable_set on create and update by @Netra2104 [#778](https://github.com/hashicorp/go-tfe/pull/778)
 * Removed beta flags for `PolicySetProjects` and `PolicySetWorkspaceExclusions` by @Netra2104 [#770](https://github.com/hashicorp/go-tfe/pull/770)
->>>>>>> 97846388
 
 # v1.34.0
 
