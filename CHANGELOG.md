# Unreleased

<<<<<<< HEAD
* Remove org settings validation in RegistryModulesCreateMonorepo tests, by @jillirami ([#1236](https://github.com/hashicorp/go-tfe/pull/1236))
=======
# v1.95.0
>>>>>>> e9ab9736

## Enhancements

* Add `Sort` option to `Agents` and `AgentPools`, by @twitnithegirl [#1229](https://github.com/hashicorp/go-tfe/pull/1229)
* Add serialization for `StacksEnabled` field, `CanEnableStacks` & `CanCreateProject` permissions on Organization Read by @a-anurag27 [#1230](https://github.com/hashicorp/go-tfe/pull/1230)
* Adds new stacks resources `StackDeployments`, `StackDiagnostics`, and `StackStates`, by @ctrombley [#1226](https://github.com/hashicorp/go-tfe/pull/1226)
* Adds new `Diagnostics` methods to `StackConfigurations`, and `StackDeploymentSteps`, by @ctrombley [#1226](https://github.com/hashicorp/go-tfe/pull/1226)
* Adds new `Artifacts` method to `StackDeploymentSteps`, by @ctrombley [#1226](https://github.com/hashicorp/go-tfe/pull/1226)
* Add serialization for `StacksEnabled` field, `CanEnableStacks` & `CanCreateProject` permissions on Organization Read by @a-anurag27 [#1230](https://github.com/hashicorp/go-tfe/pull/1230)

# v1.94.0

## Enhancements

* Add BETA support for Action invocations via `CreateRunOptions` by @mutahhir [#1206](https://github.com/hashicorp/go-tfe/pull/1206)

# v1.93.0

## Enhancements
* Exports the StackConfiguration UploadTarGzip receiver function [#1219](https://github.com/hashicorp/go-tfe/pull/1219)
* Updates BETA stacks resource schemas to match latest API spec by @ctrombley [#1220](https://github.com/hashicorp/go-tfe/pull/1220)
* Adds support for Hold Your Own Key by @helenjw , @iuri-slywitch-hashicorp and @dominic-retli-hashi [#1201](https://github.com/hashicorp/go-tfe/pull/1201)

## Deprecations

* The beta `StackDeployments`, `StackPlan`, `StackPlanOperation`, and `StackSource` resources have been removed, by @sahar-azizighannad  [#1205](https://github.com/hashicorp/go-tfe/pull/1205)

# v1.92.0

## Enhancements

* Adds BETA support for performing Registry Module test runs on custom Agents by @hashimooon [#1209](httpsLhttps://github.com/hashicorp/go-tfe/pull/1209)
* Adds support for managing agent pools on `Stacks` by @maed223 [#1214](https://github.com/hashicorp/go-tfe/pull/1214)

## Bug Fixes

* Fixes arch validation on Terraform, OPA, and Sentinel Tool Versions when providing top level `url` and `sha` with multiple `archs` by @kelsi-hoyle [#1212](https://github.com/hashicorp/go-tfe/pull/1212)

# v1.91.1

## Bug Fixes

* Fixes timestamp attribute mapping for deployment runs to use correct API field names (`created-at`/`updated-at` instead of `started-at`/`completed-at`) by @shwetamurali [#1199](https://github.com/hashicorp/go-tfe/pull/1199)

## Enhancements

* Adds support for listing `StackConfigurationSummaries` by @hwatkins05-hashicorp [#1204](https://github.com/hashicorp/go-tfe/pull/1204)

# v1.91.0

## Enhancements

* Adds `Logs` method to `QueryRuns`, which is EXPERIMENTAL, SUBJECT TO CHANGE, and may not be available to all users by @brandonc [#1186](https://github.com/hashicorp/go-tfe/pull/1186)
* Adds `Source` field to `Workspace` by @jpadrianoGo [#1124](https://github.com/hashicorp/go-tfe/pull/1124)
* Adds `CreatedBy` relation to `AgentToken` by @jpadrianoGo [#1149](https://github.com/hashicorp/go-tfe/pull/1149)
* Adds `CreatedAt` field to `AgentPool` by @jpadrianoGo [#1150](https://github.com/hashicorp/go-tfe/pull/1150)
* Adds `CanceledAt`, `RunEvents`, `TriggerReason` field to `Run` by @jpadrianoGo [#1161](https://github.com/hashicorp/go-tfe/pull/1161)
* Adds `AllowedProjects` and `ExcludedWorkspaces` to `AgentPool` by @tylerwolf [#1185](https://github.com/hashicorp/go-tfe/pull/1185)
* Adds `DefaultExecutionMode`, `DefaultAgentPool`, and `SettingOverwrites` to `Project` by @tylerwolf [#1185](https://github.com/hashicorp/go-tfe/pull/1185)
* Adds `IconUrl`, `InstallationType`, and `InstallationURL` to githubAppInstallation, by @jpadrianoGo [#1191](https://github.com/hashicorp/go-tfe/pull/1191)
* Adds support for `Workspace` VCSRepoOptions source_directory and tag_prefix, by @jillrami [#1194] (https://github.com/hashicorp/go-tfe/pull/1194)

# v1.90.0

## Bug Fixes

* Fixes `IngressAttributes` field decoding in `PolicySetVersion` by @rageshganeshkumar [#1164](https://github.com/hashicorp/go-tfe/pull/1164)
* Fixes issue [1061](https://github.com/hashicorp/go-tfe/issues/1061), validation accepts all RunStatus including `"cost_estimated"` by @KenCox-Hashicorp [#1171](https://github.com/hashicorp/go-tfe/pull/1171)

## Enhancements
* Add support for querying and filtering private registry modules based on a search query, `provider`, `registry_name` and `organization_name`, by @gautambaghel [#1179](https://github.com/hashicorp/go-tfe/pull/1179) 
* Adds support for `RegistryModule` VCS source_directory and tag_prefix options, by @jillrami [#1154] (https://github.com/hashicorp/go-tfe/pull/1154)
* Adds endpoint for reruning a stack deployment by @hwatkins05-hashicorp/@Maed223 [#1176](https://github.com/hashicorp/go-tfe/pull/1176)
* Adds `ReadByName` for `StackDeploymentGroup` by @Maed223 [#1181](https://github.com/hashicorp/go-tfe/pull/1181)
* Adds BETA support for listing `QueryRuns`, which is EXPERIMENTAL, SUBJECT TO CHANGE, and may not be available to all users by @brandonc [#1177](https://github.com/hashicorp/go-tfe/pull/1177)
* Adds BETA support for `CreateAndUpload` for `StackConfiguration`, which is EXPERIMENTAL, SUBJECT TO CHANGE, and may not be available to all users by @Maed223 [#1184](https://github.com/hashicorp/go-tfe/pull/1184)


# v1.89.0

## Enhancements
* Add the `Links` attribute to the `StackDeploymentStep` struct to support the deployment step GET endpoint by @shwetamurali [#1167](https://github.com/h)
* Adds endpoint for cancelling `StackDeploymentRun` by @Maed223 [#1172](https://github.com/hashicorp/go-tfe/pull/1172)
* Adds `CreatedAt` and `UpdatedAt` fields to `StackConfiguration` by @Maed223 [#1168](https://github.com/hashicorp/go-tfe/pull/1168)
* Adds endpoint for advancing `StackDeploymentStep` by @hwatkins05-hashicorp [#1166](https://github.com/hashicorp/go-tfe/pull/1166)

# v1.88.0

## Enhancements

* Adds BETA support for reading, testing and updating Organization Audit Configuration by @glennsarti-hashi [#1151](https://github.com/hashicorp/go-tfe/pull/1151)
* Adds `Completed` status to `StackConfiguration` by @hwatkins05-hashicorp [#1163](https://github.com/hashicorp/go-tfe/pull/1163)

# v1.87.0

## Bug Fixes

* Fixes incorrect primary key usage on `StackDeploymentRun`, `StackDeploymentGroup`, and `StackDeploymentStep`, by @Maed223 [#1156](https://github.com/hashicorp/go-tfe/pull/1156)

## Enhancements

* Updates endpoint for updating stack configuration from `actions/update-configuration` to `fetch-latest-from-vcs` by @hwatkins05-hashicorp [#1157](https://github.com/hashicorp/go-tfe/pull/1157)

# v1.86.0

## Enhancements

* Adds option for `Includes` for `StackDeploymentRuns` Read/List, by @Maed223 [#1152](https://github.com/hashicorp/go-tfe/pull/1152)

# v1.85.0

## Bug Fixes

* Fix the registry URL path used for `ReadTerraformRegistryModule` by @paladin-devops [#1141](https://github.com/hashicorp/go-tfe/pull/1141)

## Enhancements

* Adds support for managing reserved tag keys within a TFE organization, by @ctrombley [#1145](https://github.com/hashicorp/go-tfe/pull/1145)

# v1.84.0

## Enhancements

* Adds BETA support for listing `StackConfigurationList`, which is EXPERIMENTAL, SUBJECT TO CHANGE, and may not be available to all users by @shwetamurali [#1138](https://github.com/hashicorp/go-tfe/pull/1138)
* Adds BETA support for approving all plans for a stack deployment run, which is EXPERIMENTAL, SUBJECT TO CHANGE, and may not be available to all users by @ctrombley [#1136](https://github.com/hashicorp/go-tfe/pull/1136)
* Adds BETA support for listing and reading `StackDeploymentSteps`, which is EXPERIMENTAL, SUBJECT TO CHANGE, and may not be available to all users by @ctrombley [#1133](https://github.com/hashicorp/go-tfe/pull/1133)
* Adds BETA support for approving all plans in `StackDeploymentGroups`, which is EXPERIMENTAL, SUBJECT TO CHANGE, and may not be available to all users by @hwatkins05-hashicorp [#1137](https://github.com/hashicorp/go-tfe/pull/1137)

## Bug Fixes

* Fix the registry URL path used for `ReadTerraformRegistryModule` by @paladin-devops [#1141](https://github.com/hashicorp/go-tfe/pull/1141)

# v1.83.0

## Enhancements

* Adds BETA support for listing `StackDeploymentRuns`, which is EXPERIMENTAL, SUBJECT TO CHANGE, and may not be available to all users by @shwetamurali [#1134](https://github.com/hashicorp/go-tfe/pull/1134)
* Add support for HCP Terraform `/api/v2/workspaces/{external_id}/all-vars` API endpoint to fetch the list of all variables available to a workspace (include inherited variables from varsets) by @debrin-hc [#1105](https://github.com/hashicorp/go-tfe/pull/1105)
* Adds BETA support for listing `StackDeploymentGroups`, which is EXPERIMENTAL, SUBJECT TO CHANGE, and may not be available to all users by @hwatkins05-hashicorp [#1128](https://github.com/hashicorp/go-tfe/pull/1128)
* Adds BETA support for removing/adding VCS backing for a Stack, which is EXPERIMENTAL, SUBJECT TO CHANGE, and may not be available to all users by @Maed223 [#1131](https://github.com/hashicorp/go-tfe/pull/1131)
* Adds BETA support for reading a `StackDeploymentGroup`, which is EXPERIMENTAL, SUBJECT TO CHANGE, and may not be available to all users by @hwatkins05-hashicorp [#1132](https://github.com/hashicorp-go-tfe/pull/1132)

## Enhancements

* Adds `PrivateRunTasks` field to Entitlements by @glennsarti [#944](https://github.com/hashicorp/go-tfe/pull/944)
* Adds `AgentPool` relationship to options when creating and updating Run Tasks by @glennsarti [#944](https://github.com/hashicorp/go-tfe/pull/944)

# v1.82.0

## Enhancements

* Adds BETA support for speculative runs with `Stacks` resources and removes VCS repo validity check on `Stack` creation, which is EXPERIMENTAL, SUBJECT TO CHANGE, and may not be available to all users by @hwatkins05-hashicorp [#1119](https://github.com/hashicorp/go-tfe/pull/1119)
* Adds support for listing team tokens, by @mkam [#1109](https://github.com/hashicorp/go-tfe/pull/1109)

## Bug Fixes

* Fixes hard coded public terraform registry URL for ReadTerraformRegistryModule, by @paladin-devops [#1126](https://github.com/hashicorp/go-tfe/pull/1126)

# v1.81.0

## Enhancements
* Adds `IngressAttributes` field to `PolicySetVersion` by @jpadrianoGo [#1092](https://github.com/hashicorp/go-tfe/pull/1092)
* Adds `ConfirmedBy` field to `Run` by @jpadrianoGo [#1110](https://github.com/hashicorp/go-tfe/pull/1110)

# v1.80.0

## Enhancements
* Adds BETA support for `PolicyPaths` to the `Runs` interface, by sebasslash [#1104](https://github.com/hashicorp/go-tfe/pull/1104)

# v1.79.0

## BREAKING CHANGES

* Updates team token `Description` to be a pointer, allowing for both nil descriptions and empty string descriptions. Team token descriptions and the ability to create multiple team tokens is in BETA, which is EXPERIMENTAL, SUBJECT TO CHANGE, and may not be available to all users, by @mkam [#1088](https://github.com/hashicorp/go-tfe/pull/1088)

## Enhancements

* Adds `AgentPool` field to the OAuthClientUpdateOptions struct, which is used to associate a VCS Provider with an AgentPool for PrivateVCS support  by @jpogran [#1075](https://github.com/hashicorp/go-tfe/pull/1075)

* Add BETA support for use of OPA and Sentinel with Linux arm64 agents, which is EXPERIMENTAL, SUBJECT TO CHANGE, and may not be available to all users @natalie-todd [#1090](https://github.com/hashicorp/go-tfe/pull/1090)

# v1.78.0

## Enhancements
* Adds `Links` field to `EffectiveTagBindings` to check whether an effective tag binding is inherited, by @sebasslash [#1087](https://github.com/hashicorp/go-tfe/pull/1087)

# v1.77.0

## Enhancements

* Remove `DefaultProject` from `OrganizationUpdateOptions` to prevent updating an organization's default project, by @netramali [#1078](https://github.com/hashicorp/go-tfe/pull/1078)
* Adds support for creating multiple team tokens by adding `Description` to `TeamTokenCreateOptions`. This provides BETA support, which is EXPERIMENTAL, SUBJECT TO CHANGE, and may not be available to all users, by @mkam [#1083](https://github.com/hashicorp/go-tfe/pull/1083)
* Adds support for reading and deleting team tokens by ID, by @mkam [#1083](https://github.com/hashicorp/go-tfe/pull/1083)

## BREAKING CHANGES

In the last release, Runs interface method `ListForOrganization` included pagination fields `TotalCount` and `TotalPages`, but these are being removed as this feature approaches general availablity by @brandonc [#1074](https://github.com/hashicorp/go-tfe/pull/1074)


# v1.76.0

## Enhancements

* Adds `DefaultProject` to `OrganizationUpdateOptions` to support updating an organization's default project. This provides BETA support, which is EXPERIMENTAL, SUBJECT TO CHANGE, and may not be available to all users, by @mkam [#1056](https://github.com/hashicorp/go-tfe/pull/1056)
* Adds `ReadTerraformRegistryModule` to support reading a registry module from Terraform Registry's proxied endpoints by @paladin-devops [#1057](https://github.com/hashicorp/go-tfe/pull/1057)
* Adds a new method `ListForOrganization` to list Runs in an organization by @arybolovlev [#1059](https://github.com/hashicorp/go-tfe/pull/1059)

## Bug fixes

* Adds `ToolVersionArchitecture` to `AdminTerraformVersionUpdateOptions` and `AdminTerraformVersion`. This provides BETA support, which is EXPERIMENTAL, SUBJECT TO CHANGE, and may not be available to all users by @kelsi-hoyle [#1047](https://github.com/hashicorp/go-tfe/pull/1047)

# v1.75.0

## Enhancements

* Adds `EffectiveTagBindings` relation to projects and workspaces, allowing the relation to be included when listing projects or workspaces by @sebasslash [#1043](https://github.com/hashicorp/go-tfe/pull/1043)

# v1.74.1

## Enhancements

* Add parallelism to create options for TF Test Runs by @dsa0x [1037](https://github.com/hashicorp/go-tfe/pull/1025)

# v1.74.0

## Enhancements

* Add BETA support for adding custom project permission for variable sets `ProjectVariableSetsPermission` by @netramali [21879](https://github.com/hashicorp/atlas/pull/21879)

# v1.73.1

## Bug fixes

* Includes a critical security update in an upstream depdendency `hashicorp/go-slug` @NodyHub [#1025](https://github.com/hashicorp/go-tfe/pull/1025)
* Fix bug in BETA support for Linux arm64 agents, which is EXPERIMENTAL, SUBJECT TO CHANGE, and may not be available to all users @natalie-todd [#1022](https://github.com/hashicorp/go-tfe/pull/1022)

# v1.73.0

## Enhancements

* Add support for team notification configurations @notchairmk [#1016](https://github.com/hashicorp/go-tfe/pull/1016)

# v1.72.0

## Enhancements

* Add support for project level auto destroy settings @simonxmh [#1011](https://github.com/hashicorp/go-tfe/pull/1011)
* Add BETA support for Linux arm64 agents, which is EXPERIMENTAL, SUBJECT TO CHANGE, and may not be available to all users @natalie-todd [#1022](https://github.com/hashicorp/go-tfe/pull/1022)
* Adds support to delete all tag bindings on either a project or workspace by @sebasslash [#1023](https://github.com/hashicorp/go-tfe/pull/1023)

# v1.71.0

## Enhancements

* Add support for listing effective tag bindings for a workspace or project by @brandonc [#996](https://github.com/hashicorp/go-tfe/pull/996)
* Add support for listing no-code modules by @paladin-devops [#1003](https://github.com/hashicorp/go-tfe/pull/1003)

# v1.70.0

## Enhancements

* Actually adds support for adding/updating key/value tags, which was not unintentionally removed from the last release by @brandonc [#987](https://github.com/hashicorp/go-tfe/pull/987)

# v1.69.0

## Enhancements

* Adds BETA support for a variable set `Parent` relation, which is EXPERIMENTAL, SUBJECT TO CHANGE, and may not be available to all users by @jbonhag [#992](https://github.com/hashicorp/go-tfe/pull/992)
* Add support for adding/updating key/value tags by @brandonc [#991](https://github.com/hashicorp/go-tfe/pull/991)
* Add support for reading a registry module by its unique identifier by @dsa0x [#988](https://github.com/hashicorp/go-tfe/pull/988)
* Add support for enabling Stacks on an organization by @brandonc [#987](https://github.com/hashicorp/go-tfe/pull/987)
* Add support for filtering by key/value tags by @brandonc [#987](https://github.com/hashicorp/go-tfe/pull/987)
* Adds `SpeculativePlanManagementEnabled` field to `Organization` by @lilincmu [#983](https://github.com/hashicorp/go-tfe/pull/983)

# v1.68.0

## Enhancements

* Add support for reading a no-code module's variables by @paladin-devops [#979](https://github.com/hashicorp/go-tfe/pull/979)
* Add Waypoint entitlements (the `waypoint-actions` and `waypoint-templates-and-addons` attributes) to `Entitlements` by @ignatius-j [#984](https://github.com/hashicorp/go-tfe/pull/984)

# v1.67.1

## Bug Fixes

* Fixes a bug in `NewRequest` that did not allow query parameters to be specified in the first parameter, which broke several methods: `RegistryModules ReadVersion`, `VariableSets UpdateWorkspaces`, and `Workspaces Readme` by @brandonc [#982](https://github.com/hashicorp/go-tfe/pull/982)

# v1.67.0

## Enhancements

* `Workspaces`: The `Unlock` method now returns a `ErrWorkspaceLockedStateVersionStillPending` error if the latest state version upload is still pending within the platform. This is a retryable error. by @brandonc [#978](https://github.com/hashicorp/go-tfe/pull/978)

# v1.66.0

## Enhancements

* Adds `billable-rum-count` attribute to `StateVersion` by @shoekstra [#974](https://github.com/hashicorp/go-tfe/pull/974)

## Bug Fixes

* Fixed the incorrect error "workspace already unlocked" being returned when attempting to unlock a workspace that was locked by a Team or different User @ctrombley / @lucasmelin [#975](https://github.com/hashicorp/go-tfe/pull/975)

# v1.65.0

## Enhancements

* Adds support for deleting `Stacks` that still have deployments through `ForceDelete` by @hashimoon [#969](https://github.com/hashicorp/go-tfe/pull/969)

## Bug Fixes

* Fixed `RegistryNoCodeModules` method `UpgradeWorkspace` to return a `WorkspaceUpgrade` type. This resulted in a BREAKING CHANGE, yet the previous type was not properly decoded nor reflective of the actual API result by @paladin-devops [#955](https://github.com/hashicorp/go-tfe/pull/955)

# v1.64.2

## Enhancements

* Adds support for including no-code permissions to the `OrganizationPermissions` struct [#967](https://github.com/hashicorp/go-tfe/pull/967)

# v1.64.1

## Bug Fixes

* Fixes BETA feature regression in `Stacks` associated with decoding `StackVCSRepo` data by @brandonc [#964](https://github.com/hashicorp/go-tfe/pull/964)

# v1.64.0

* Adds support for creating different organization token types by @glennsarti [#943](https://github.com/hashicorp/go-tfe/pull/943)
* Adds more BETA support for `Stacks` resources, which is is EXPERIMENTAL, SUBJECT TO CHANGE, and may not be available to all users by @DanielMSchmidt [#963](https://github.com/hashicorp/go-tfe/pull/963)

# v1.63.0

## Enhancements

* Adds more BETA support for `Stacks` resources, which is is EXPERIMENTAL, SUBJECT TO CHANGE, and may not be available to all users by @brandonc [#957](https://github.com/hashicorp/go-tfe/pull/957) and @DanielMSchmidt [#960](https://github.com/hashicorp/go-tfe/pull/960)

# v1.62.0

## Bug Fixes

* Fixed `RegistryNoCodeModules` methods `CreateWorkspace` and `UpdateWorkspace` to return a `Workspace` type. This resulted in a BREAKING CHANGE, yet the previous type was not properly decoded nor reflective of the actual API result by @paladin-devops [#954](https://github.com/hashicorp/go-tfe/pull/954)

## Enhancements

* Adds `AllowMemberTokenManagement` permission to `Team` by @juliannatetreault [#922](https://github.com/hashicorp/go-tfe/pull/922)
* Adds `PrivateRunTasks` field to Entitlements by @glennsarti [#944](https://github.com/hashicorp/go-tfe/pull/944)
* Adds `AgentPool` relationship to options when creating and updating Run Tasks by @glennsarti [#944](https://github.com/hashicorp/go-tfe/pull/944)

# v1.61.0

## Enhancements

* Adds support for creating no-code workspaces by @paladin-devops [#927](https://github.com/hashicorp/go-tfe/pull/927)
* Adds support for upgrading no-code workspaces by @paladin-devops [#935](https://github.com/hashicorp/go-tfe/pull/935)

# v1.60.0

## Enhancements

* Adds more BETA support for `Stacks` resources, which is EXPERIMENTAL, SUBJECT TO CHANGE, and may not be available to all users by @brandonc. [#934](https://github.com/hashicorp/go-tfe/pull/934)

# v1.59.0

## Features

* Adds support for the Run Tasks Integration API by @karvounis-form3 [#929](https://github.com/hashicorp/go-tfe/pull/929)

# v1.58.0

## Enhancements

* Adds BETA support for `Stacks` resources, which is EXPERIMENTAL, SUBJECT TO CHANGE, and may not be available to all users by @brandonc. [#920](https://github.com/hashicorp/go-tfe/pull/920)
* Adds support for managing resources that have HCP IDs by @roncodingenthusiast. [#924](https://github.com/hashicorp/go-tfe/pull/924)

# v1.57.0

## Enhancements

* Adds the `IsUnified` field to `Project`, `Organization` and `Team` by @roncodingenthusiast [#915](https://github.com/hashicorp/go-tfe/pull/915)
* Adds Workspace auto-destroy notification types to `NotificationTriggerType` by @notchairmk [#918](https://github.com/hashicorp/go-tfe/pull/918)
* Adds `CreatedAfter` and `CreatedBefore` Date Time filters to `AdminRunsListOptions` by @maed223 [#916](https://github.com/hashicorp/go-tfe/pull/916)

# v1.56.0

## Enhancements
* Adds `ManageAgentPools` permission to team `OrganizationAccess` by @emlanctot [#901](https://github.com/hashicorp/go-tfe/pull/901)

# v1.55.0

## Enhancements
* Adds the `CurrentRunStatus` filter to allow filtering workspaces by their current run status by @arybolovlev [#899](https://github.com/hashicorp/go-tfe/pull/899)

# v1.54.0

## Enhancements
* Adds the `AutoDestroyActivityDuration` field to `Workspace` by @notchairmk [#902](https://github.com/hashicorp/go-tfe/pull/902)

## Deprecations
* The `IsSiteAdmin` field on User has been deprecated. Use the `IsAdmin` field instead [#900](https://github.com/hashicorp/go-tfe/pull/900)

# v1.53.0

## Enhancements
* Adds `ManageTeams`, `ManageOrganizationAccess`, and `AccessSecretTeams` permissions to team `OrganizationAccess` by @juliannatetreault [#874](https://github.com/hashicorp/go-tfe/pull/874)
* Mocks are now generated using the go.uber.org/mock package [#897](https://github.com/hashicorp/go-tfe/pull/897)

# v1.52.0

## Enhancements
* Add `EnforcementLevel` to `Policy` create and update options. This will replace the deprecated `[]Enforce` method for specifying enforcement level. @JarrettSpiker [#895](https://github.com/hashicorp/go-tfe/pull/895)

## Deprecations
* The `Enforce` fields on `Policy`, `PolicyCreateOptions`, and `PolicyUpdateOptions` have been deprecated. Use the `EnforcementLevel` instead. @JarrettSpiker [#895](https://github.com/hashicorp/go-tfe/pull/895)

# v1.51.0

## Enhancements
* Adds `Teams` field to `OrganizationMembershipCreateOptions` to allow users to be added to teams at the same time they are invited to an organization. by @JarrettSpiker [#886](https://github.com/hashicorp/go-tfe/pull/886)
* `IsCloud()` returns true when TFP-AppName is "HCP Terraform" by @sebasslash [#891](https://github.com/hashicorp/go-tfe/pull/891)
* `OrganizationScoped` attribute for `OAuthClient` is now generally available by @netramali [#873](https://github.com/hashicorp/go-tfe/pull/873)

# v1.50.0

## Enhancements
* Adds Bitbucket Data Center as a new `ServiceProviderType` and ensures similar validation as Bitbucket Server by @zainq11 [#879](https://github.com/hashicorp/go-tfe/pull/879)
* Add `GlobalRunTasks` field to `Entitlements`. by @glennsarti [#865](https://github.com/hashicorp/go-tfe/pull/865)
* Add `Global` field to `RunTask`. by @glennsarti [#865](https://github.com/hashicorp/go-tfe/pull/865)
* Add `Stages` field to `WorkspaceRunTask`. by @glennsarti [#865](https://github.com/hashicorp/go-tfe/pull/865)
* Changing BETA `OrganizationScoped` attribute of `OAuthClient` to be a pointer for bug fix by @netramali [884](https://github.com/hashicorp/go-tfe/pull/884)
* Adds `Query` parameter to `VariableSetListOptions` to allow searching variable sets by name, by @JarrettSpiker[#877](https://github.com/hashicorp/go-tfe/pull/877)

## Deprecations
* The `Stage` field has been deprecated on `WorkspaceRunTask`. Instead, use `Stages`. by @glennsarti [#865](https://github.com/hashicorp/go-tfe/pull/865)

# v1.49.0

## Enhancements
* Adds `post_apply` to list of possible `stages` for Run Tasks by @glennsarti [#878](https://github.com/hashicorp/go-tfe/pull/878)

# v1.48.0

## Features
* For Terraform Enterprise users who have data retention policies defined on Organizations or Workspaces: A new DataRetentionPolicyChoice relation has been added to reflect that [data retention policies are polymorphic](https://developer.hashicorp.com/terraform/enterprise/api-docs/data-retention-policies#data-retention-policy-types). Organizations and workspaces may be related to a `DataRetentionPolicyDeleteOlder` or `DataRetentionPolicyDontDelete` record through the `DataRetentionPolicyChoice` struct. Data retention policies can be read using `ReadDataRetentionPolicyChoice`, and set or updated (including changing their type) using `SetDataRetentionPolicyDeleteOlder` or `SetDataRetentionPolicyDontDelete` by  @JarrettSpiker [#652](https://github.com/hashicorp/go-tfe/pull/844)

## Deprecations
* The `DataRetentionPolicy` type, and the `DataRetentionPolicy` relationship on `Organization` and `Workspace`s have been deprecated. The `DataRetentionPolicy` type is equivalent to the new `DataRetentionPolicyDeleteOlder`. The Data retention policy relationships on `Organization` and `Workspace`s are now [polymorphic](https://developer.hashicorp.com/terraform/enterprise/api-docs/data-retention-policies#data-retention-policy-types), and are represented by the `DataRetentionPolicyChoice` relationship. The existing `DataRetentionPolicy` relationship will continue to be populated when reading an `Organization` or `Workspace`, but it may be removed in a future release. @JarrettSpiker [#652](https://github.com/hashicorp/go-tfe/pull/844)
* The `SetDataRetentionPolicy` function on `Organizations` and `Workspaces` is now deprecated in favour of `SetDataRetentionPolicyDeleteOlder` or `SetDataRetentionPolicyDontDelete`. `SetDataRetentionPolicy` will only update the data retention policy when communicating with TFE versions v202311 and v202312. @JarrettSpiker [#652](https://github.com/hashicorp/go-tfe/pull/844)
* The `ReadDataRetentionPolicy` function on `Organizations` and `Workspaces` is now deprecated in favour of `ReadDataRetentionPolicyChoice`. `ReadDataRetentionPolicyChoice` may return the different multiple data retention policy types added in TFE 202401-1. `SetDataRetentionPolicy` will only update the data retention policy when communicating with TFE versions v202311 and v202312. @JarrettSpiker [#652](https://github.com/hashicorp/go-tfe/pull/844)

## Enhancements
* Adds `Variables` relationship field to `Workspace` by @arybolovlev [#872](https://github.com/hashicorp/go-tfe/pull/872)

# v1.47.1

## Bug fixes
* Change the error message for `ErrWorkspaceStillProcessing` to be the same error message returned by the API by @uturunku1 [#864](https://github.com/hashicorp/go-tfe/pull/864)

# v1.47.0

## Enhancements
* Adds BETA `description` attribute to `Project` by @netramali [#861](https://github.com/hashicorp/go-tfe/pull/861)
* Adds `Read` method to `TestVariables` by @aaabdelgany [#851](https://github.com/hashicorp/go-tfe/pull/851)

# v1.46.0

## Enhancements
* Adds `Query` field to `Project` and `Team` list options, to allow projects and teams to be searched by name by @JarrettSpiker [#849](https://github.com/hashicorp/go-tfe/pull/849)
* Adds `AgenPool` relation to `OAuthClient` create options to support for Private VCS by enabling creation of OAuth Client when AgentPoolID is set (as an optional param) @roleesinhaHC [#841](https://github.com/hashicorp/go-tfe/pull/841)
* Add `Sort` field to workspace list options @Maed223 [#859](https://github.com/hashicorp/go-tfe/pull/859)

# v1.45.0

## Enhancements
* Updates go-tfe client to export the instance name using `AppName()` @sebasslash [#848](https://github.com/hashicorp/go-tfe/pull/848)
* Add `DeleteByName` API endpoint to `RegistryModule` @laurenolivia [#847](https://github.com/hashicorp/go-tfe/pull/847)
* Update deprecated `RegistryModule` endpoints `DeleteProvider` and `DeleteVersion` with new API calls @laurenolivia [#847](https://github.com/hashicorp/go-tfe/pull/847)

# v1.44.0

## Enhancements
* Updates `Workspaces` to include an `AutoDestroyAt` attribute on create and update by @notchairmk and @ctrombley [#786](https://github.com/hashicorp/go-tfe/pull/786)
* Adds `AgentsEnabled` and `PolicyToolVersion` attributes to `PolicySet` by @mrinalirao [#752](https://github.com/hashicorp/go-tfe/pull/752)

# v1.43.0

## Features
* Adds `AggregatedCommitStatusEnabled` field to `Organization` by @mjyocca [#829](https://github.com/hashicorp/go-tfe/pull/829)

## Enhancements
* Adds `GlobalProviderSharing` field to `AdminOrganization` by @alex-ikse [#837](https://github.com/hashicorp/go-tfe/pull/837)

# v1.42.0

## Deprecations
* The `Sourceable` field has been deprecated on `RunTrigger`. Instead, use `SourceableChoice` to locate the non-empty field representing the actual sourceable value by @brandonc [#816](https://github.com/hashicorp/go-tfe/pull/816)

## Features
* Added `AdminOPAVersion` and `AdminSentinelVersion` Terraform Enterprise admin endpoints by @mrinalirao [#758](https://github.com/hashicorp/go-tfe/pull/758)

## Enhancements
* Adds `LockedBy` relationship field to `Workspace` by @brandonc [#816](https://github.com/hashicorp/go-tfe/pull/816)
* Adds `CreatedBy` relationship field to `TeamToken`, `UserToken`, and `OrganizationToken` by @brandonc [#816](https://github.com/hashicorp/go-tfe/pull/816)
* Added `Sentinel` field to `PolicyResult` by @stefan-kiss. [Issue#790](https://github.com/hashicorp/go-tfe/issues/790)

# v1.41.0

## Enhancements

* Allow managing workspace and organization data retention policies by @mwudka [#801](https://github.com/hashicorp/go-tfe/pull/817)

# v1.40.0

## Bug Fixes
* Removed unused field `AgentPoolID` from the Workspace model. (Callers should be using the `AgentPool` relation instead) by @brandonc [#815](https://github.com/hashicorp/go-tfe/pull/815)

## Enhancements
* Add organization scope field for oauth clients by @Netra2104 [#812](https://github.com/hashicorp/go-tfe/pull/812)
* Added BETA support for including `projects` relationship to oauth_client on create by @Netra2104 [#806](https://github.com/hashicorp/go-tfe/pull/806)
* Added BETA method `AddProjects` and `RemoveProjects` for attaching/detaching oauth_client to projects by Netra2104 [#806](https://github.com/hashicorp/go-tfe/pull/806)
* Adds a missing interface `WorkspaceResources` and the `List` method by @stefan-kiss [Issue#754](https://github.com/hashicorp/go-tfe/issues/754)

# v1.39.2

## Bug Fixes
* Fixes a dependency build failure for 32 bit linux architectures by @brandonc [#814](https://github.com/hashicorp/go-tfe/pull/814)

# v1.39.1

## Bug Fixes
* Fixes an issue where the request body is not preserved during certain retry scenarios by @sebasslash [#813](https://github.com/hashicorp/go-tfe/pull/813)

# v1.39.0

## Features
* New WorkspaceSettingOverwritesOptions field for allowing workspaces to defer some settings to a default from their organization or project by @SwiftEngineer [#762](https://github.com/hashicorp/go-tfe/pull/762)
* Added support for setting a default execution mode and agent pool at the organization level by @SwiftEngineer [#762](https://github.com/hashicorp/go-tfe/pull/762)
* Added validation when configuring registry module publishing by @hashimoon [#804](https://github.com/hashicorp/go-tfe/pull/804)
* Removed BETA labels for StateVersion Upload method, ConfigurationVersion `provisional` field, and `save-plan` runs by @brandonc [#800](https://github.com/hashicorp/go-tfe/pull/800)
* Allow soft deleting, restoring, and permanently deleting StateVersion and ConfigurationVersion backing data by @mwudka [#801](https://github.com/hashicorp/go-tfe/pull/801)
* Added the `AutoApplyRunTrigger` attribute to Workspaces by @nfagerlund [#798](https://github.com/hashicorp/go-tfe/pull/798)
* Removed BETA labels for `priority` attribute in variable sets by @Netra2104 [#796](https://github.com/hashicorp/go-tfe/pull/796)

# v1.38.0

## Features
* Added BETA support for including `priority` attribute to variable_set on create and update by @Netra2104 [#778](https://github.com/hashicorp/go-tfe/pull/778)

# v1.37.0

## Features
* Add the tags attribute to VCSRepo to be used with registry modules by @hashimoon [#793](https://github.com/hashicorp/go-tfe/pull/793)

# v1.36.0

## Features
* Added BETA support for private module registry test variables by @aaabdelgany [#787](https://github.com/hashicorp/go-tfe/pull/787)

## Bug Fixes
* Fix incorrect attribute type for `RegistryModule.VCSRepo.Tags` by @hashimoon [#789](https://github.com/hashicorp/go-tfe/pull/789)
* Fix nil dereference panic within `StateVersions` `upload` after not handling certain state version create errors by @brandonc [#792](https://github.com/hashicorp/go-tfe/pull/792)

# v1.35.0

## Features
* Added BETA support for private module registry tests by @hashimoon [#781](https://github.com/hashicorp/go-tfe/pull/781)

## Enhancements
* Removed beta flags for `PolicySetProjects` and `PolicySetWorkspaceExclusions` by @Netra2104 [#770](https://github.com/hashicorp/go-tfe/pull/770)

# v1.34.0

## Features
* Added support for the new Terraform Test Runs API by @liamcervante [#755](https://github.com/hashicorp/go-tfe/pull/755)

## Bug Fixes
* "project" was being rejected as an invalid `Include` option when listing workspaces by @brandonc [#765](https://github.com/hashicorp/go-tfe/pull/765)


# v1.33.0

## Enhancements
* Removed beta tags for TeamProjectAccess by @rberecka [#756](https://github.com/hashicorp/go-tfe/pull/756)
* Added BETA support for including `workspaceExclusions` relationship to policy_set on create by @Netra2104 [#757](https://github.com/hashicorp/go-tfe/pull/757)
* Added BETA method `AddWorkspaceExclusions` and `RemoveWorkspaceExclusions` for attaching/detaching workspace-exclusions to a policy-set by @hs26gill [#761](https://github.com/hashicorp/go-tfe/pull/761)

# v1.32.1

## Dependency Update
* Updated go-slug dependency to v0.12.1

# v1.32.0

## Enhancements
* Added BETA support for adding and updating custom permissions to `TeamProjectAccesses`. A `TeamProjectAccessType` of `"custom"` can set various permissions applied at
the project level to the project itself (`TeamProjectAccessProjectPermissionsOptions`) and all of the workspaces in a project (`TeamProjectAccessWorkspacePermissionsOptions`) by @rberecka [#745](https://github.com/hashicorp/go-tfe/pull/745)
* Added BETA field `Provisional` to `ConfigurationVersions` by @brandonc [#746](https://github.com/hashicorp/go-tfe/pull/746)


# v1.31.0

## Enhancements
* Added BETA support for including `projects` relationship and `projects-count` attribute to policy_set on create by @hs26gill [#737](https://github.com/hashicorp/go-tfe/pull/737)
* Added BETA method `AddProjects` and `RemoveProjects` for attaching/detaching policy set to projects by @Netra2104 [#735](https://github.com/hashicorp/go-tfe/pull/735)

# v1.30.0

## Enhancements
* Adds `SignatureSigningMethod` and `SignatureDigestMethod` fields in `AdminSAMLSetting` struct by @karvounis-form3 [#731](https://github.com/hashicorp/go-tfe/pull/731)
* Adds `Certificate`, `PrivateKey`, `TeamManagementEnabled`, `AuthnRequestsSigned`, `WantAssertionsSigned`, `SignatureSigningMethod`, `SignatureDigestMethod` fields in `AdminSAMLSettingsUpdateOptions` struct by @karvounis-form3 [#731](https://github.com/hashicorp/go-tfe/pull/731)

# v1.29.0

## Enhancements
* Adds `RunPreApplyCompleted` run status by @uk1288 [#727](https://github.com/hashicorp/go-tfe/pull/727)
* Added BETA support for saved plan runs, by @nfagerlund [#724](https://github.com/hashicorp/go-tfe/pull/724)
    * New `SavePlan` fields in `Run` and `RunCreateOptions`
    * New `RunPlannedAndSaved` `RunStatus` value
    * New `PlannedAndSavedAt` field in `RunStatusTimestamps`
    * New `RunOperationSavePlan` constant for run list filters

# v1.28.0

## Enhancements
* Update `Workspaces` to include associated `project` resource by @glennsarti [#714](https://github.com/hashicorp/go-tfe/pull/714)
* Adds BETA method `Upload` method to `StateVersions` and support for pending state versions by @brandonc [#717](https://github.com/hashicorp/go-tfe/pull/717)
* Adds support for the query parameter `q` to search `Organization Tags` by name by @sharathrnair87 [#720](https://github.com/hashicorp/go-tfe/pull/720)
* Added ContextWithResponseHeaderHook support to `IPRanges` by @brandonc [#717](https://github.com/hashicorp/go-tfe/pull/717)

## Bug Fixes
* `ConfigurationVersions`, `PolicySetVersions`, and `RegistryModules` `Upload` methods were sending API credentials to the specified upload URL, which was unnecessary by @brandonc [#717](https://github.com/hashicorp/go-tfe/pull/717)

# v1.27.0

## Enhancements
* Adds `RunPreApplyRunning` and `RunQueuingApply` run statuses by @uk1288 [#712](https://github.com/hashicorp/go-tfe/pull/712)

## Bug Fixes
* AgentPool `Update` is not able to remove all allowed workspaces from an agent pool. That operation is now handled by a separate `UpdateAllowedWorkspaces` method using `AgentPoolAllowedWorkspacesUpdateOptions` by @hs26gill [#701](https://github.com/hashicorp/go-tfe/pull/701)

# v1.26.0

## Enhancements

* Adds BETA fields `ResourceImports` count to both `Plan` and `Apply` types as well as `AllowConfigGeneration` to the `Run` struct type. These fields are not generally available and are subject to change in a future release.

# v1.25.1

## Bug Fixes
* Workspace safe delete conflict error when workspace is locked has been restored
to the original message using the error `ErrWorkspaceLockedCannotDelete` instead of
`ErrWorkspaceLocked`

# v1.25.0

## Enhancements
* Workspace safe delete 409 conflict errors associated with resources still being managed or being processed (indicating that you should try again later) are now the named errors  `ErrWorkspaceStillProcessing` and `ErrWorkspaceNotSafeToDelete` by @brandonc [#703](https://github.com/hashicorp/go-tfe/pull/703)

# v1.24.0

## Enhancements
* Adds support for a new variable field `version-id` by @arybolovlev [#697](https://github.com/hashicorp/go-tfe/pull/697)
* Adds `ExpiredAt` field to `OrganizationToken`, `TeamToken`, and `UserToken`. This enhancement will be available in TFE release, v202305-1. @JuliannaTetreault [#672](https://github.com/hashicorp/go-tfe/pull/672)
* Adds `ContextWithResponseHeaderHook` context for use with the ClientRequest Do method that allows callers to define a callback which receives raw http Response headers.  @apparentlymart [#689](https://github.com/hashicorp/go-tfe/pull/689)


# v1.23.0

## Features
* `ApplyToProjects` and `RemoveFromProjects` to `VariableSets` endpoints now generally available.
* `ListForProject` to `VariableSets` endpoints now generally available.

## Enhancements
* Adds `OrganizationScoped` and `AllowedWorkspaces` fields for creating workspace scoped agent pools and adds `AllowedWorkspacesName` for filtering agents pools associated with a given workspace by @hs26gill [#682](https://github.com/hashicorp/go-tfe/pull/682/files)

## Bug Fixes


# v1.22.0

## Beta API Changes
* The beta `no_code` field in `RegistryModuleCreateOptions` has been changed from `bool` to `*bool` and will be removed in a future version because a new, preferred method for managing no-code registry modules has been added in this release.

## Features
* Add beta endpoints `Create`, `Read`, `Update`, and `Delete` to manage no-code provisioning for a `RegistryModule`. This allows users to enable no-code provisioning for a registry module, and to configure the provisioning settings for that module version. This also allows users to disable no-code provisioning for a module version. @dsa0x [#669](https://github.com/hashicorp/go-tfe/pull/669)

# v1.21.0

## Features
* Add beta endpoints `ApplyToProjects`  and `RemoveFromProjects` to `VariableSets`.  Applying a variable set to a project will apply that variable set to all current and future workspaces in that project.
* Add beta endpoint `ListForProject` to `VariableSets` to list all variable sets applied to a project.
* Add endpoint `RunEvents` which lists events for a specific run by @glennsarti [#680](https://github.com/hashicorp/go-tfe/pull/680)

## Bug Fixes
* `VariableSets.Read` did not honor the Include values due to a syntax error in the struct tag of `VariableSetReadOptions` by @sgap [#678](https://github.com/hashicorp/go-tfe/pull/678)

## Enhancements
* Adds `ProjectID` filter to allow filtering of workspaces of a given project in an organization by @hs26gill [#671](https://github.com/hashicorp/go-tfe/pull/671)
* Adds `Name` filter to allow filtering of projects by @hs26gill [#668](https://github.com/hashicorp/go-tfe/pull/668/files)
* Adds `ManageMembership` permission to team `OrganizationAccess` by @JarrettSpiker [#652](https://github.com/hashicorp/go-tfe/pull/652)
* Adds `RotateKey` and `TrimKey` Admin endpoints by @mpminardi [#666](https://github.com/hashicorp/go-tfe/pull/666)
* Adds `Permissions` to `User` by @jeevanragula [#674](https://github.com/hashicorp/go-tfe/pull/674)
* Adds `IsEnterprise` and `IsCloud` boolean methods to the client by @sebasslash [#675](https://github.com/hashicorp/go-tfe/pull/675)

# v1.20.0

## Enhancements
* Update team project access to include additional project roles by @joekarl [#642](https://github.com/hashicorp/go-tfe/pull/642)

# v1.19.0

## Enhancements
* Removed Beta tags from `Project` features by @hs26gill [#637](https://github.com/hashicorp/go-tfe/pull/637)
* Add `Filter` and `Sort` fields to `AdminWorkspaceListOptions` to allow filtering and sorting of workspaces by @laurenolivia [#641](https://github.com/hashicorp/go-tfe/pull/641)
* Add support for `List` and `Read` Github app installation APIs by @roleesinhaHC [#655](https://github.com/hashicorp/go-tfe/pull/655)
* Add `GHAInstallationID` field to `VCSRepoOptions` and `VCSRepo` structs by @roleesinhaHC [#655](https://github.com/hashicorp/go-tfe/pull/655)

# v1.18.0

## Enhancements
* Adds `BaseURL` and `BaseRegistryURL` methods to `Client` to expose its configuration by @brandonc [#638](https://github.com/hashicorp/go-tfe/pull/638)
* Adds `ReadWorkspaces` and `ReadProjects` permissions to `Organizations` by @JuliannaTetreault [#614](https://github.com/hashicorp/go-tfe/pull/614)

# v1.17.0

## Enhancements
* Add Beta endpoint `TeamProjectAccesses` to manage Project Access for Teams by @hs26gill [#599](https://github.com/hashicorp/go-tfe/pull/599)
* Updates api doc links from terraform.io to developer.hashicorp domain by @uk1288 [#629](https://github.com/hashicorp/go-tfe/pull/629)
* Adds `UploadTarGzip()` method to `RegistryModules` and `ConfigurationVersions` interface by @sebasslash [#623](https://github.com/hashicorp/go-tfe/pull/623)
* Adds `ManageProjects` field to `OrganizationAccess` struct by @hs26gill [#633](https://github.com/hashicorp/go-tfe/pull/633)
* Adds agent-count to `AgentPools` endpoint. @evilensky [#611](https://github.com/hashicorp/go-tfe/pull/611)
* Adds `Links` to `Workspace`, (currently contains "self" and "self-html" paths) @brandonc [#622](https://github.com/hashicorp/go-tfe/pull/622)

# v1.16.0

## Bug Fixes

* Project names were being incorrectly validated as ID's @brandonc [#608](https://github.com/hashicorp/go-tfe/pull/608)

## Enhancements
* Adds `List()` method to `GPGKeys` interface by @sebasslash [#602](https://github.com/hashicorp/go-tfe/pull/602)
* Adds `ProviderBinaryUploaded` field to `RegistryPlatforms` struct by @sebasslash [#602](https://github.com/hashicorp/go-tfe/pull/602)

# v1.15.0

## Enhancements

* Add Beta `Projects` endpoint. The API is in not yet available to all users @hs26gill [#564](https://github.com/hashicorp/go-tfe/pull/564)

# v1.14.0

## Enhancements

* Adds Beta parameter `Overridable` for OPA `policy set` update API (`PolicySetUpdateOptions`) @mrinalirao [#594](https://github.com/hashicorp/go-tfe/pull/594)
* Adds new task stage status values representing `canceled`, `errored`, `unreachable` @mrinalirao [#594](https://github.com/hashicorp/go-tfe/pull/594)

# v1.13.0

## Bug Fixes

* Fixes `AuditTrail` pagination parameters (`CurrentPage`, `PreviousPage`, `NextPage`, `TotalPages`, `TotalCount`), which were not deserialized after reading from the List endpoint by @brandonc [#586](https://github.com/hashicorp/go-tfe/pull/586)

## Enhancements

* Add OPA support to the Policy Set APIs by @mrinalirao [#575](https://github.com/hashicorp/go-tfe/pull/575)
* Add OPA support to the Policy APIs by @mrinalirao [#579](https://github.com/hashicorp/go-tfe/pull/579)
* Add support for enabling no-code provisioning in an existing or new `RegistryModule` by @miguelhrocha [#562](https://github.com/hashicorp/go-tfe/pull/562)
* Add Policy Evaluation and Policy Set Outcome APIs by @mrinalirao [#583](https://github.com/hashicorp/go-tfe/pull/583)
* Add OPA support to Task Stage APIs by @mrinalirao [#584](https://github.com/hashicorp/go-tfe/pull/584)

# v1.12.0

## Enhancements

* Add `search[wildcard-name]` to `WorkspaceListOptions` by @laurenolivia [#569](https://github.com/hashicorp/go-tfe/pull/569)
* Add `NotificationTriggerAssessmentCheckFailed` notification trigger type by @rexredinger [#549](https://github.com/hashicorp/go-tfe/pull/549)
* Add `RemoteTFEVersion()` to the `Client` interface, which exposes the `X-TFE-Version` header set by a remote TFE instance by @sebasslash [#563](https://github.com/hashicorp/go-tfe/pull/563)
* Validate the module version as a version instead of an ID [#409](https://github.com/hashicorp/go-tfe/pull/409)
* Add `AllowForceDeleteWorkspaces` setting to `Organizations` by @JarrettSpiker [#539](https://github.com/hashicorp/go-tfe/pull/539)
* Add `SafeDelete` and `SafeDeleteID` APIs to `Workspaces` by @JarrettSpiker [#539](https://github.com/hashicorp/go-tfe/pull/539)
* Add `ForceExecute()` to `Runs` to allow force executing a run by @annawinkler [#570](https://github.com/hashicorp/go-tfe/pull/570)
* Pre-plan and Pre-Apply Run Tasks are now generally available (beta comments removed) by @glennsarti [#555](https://github.com/hashicorp/go-tfe/pull/555)

# v1.11.0

## Enhancements

* Add `Query` and `Status` fields to `OrganizationMembershipListOptions` to allow filtering memberships by status or username by @sebasslash [#550](https://github.com/hashicorp/go-tfe/pull/550)
* Add `ListForWorkspace` method to `VariableSets` interface to enable fetching variable sets associated with a workspace by @tstapler [#552](https://github.com/hashicorp/go-tfe/pull/552)
* Add `NotificationTriggerAssessmentDrifted` and `NotificationTriggerAssessmentFailed` notification trigger types by @lawliet89 [#542](https://github.com/hashicorp/go-tfe/pull/542)

## Bug Fixes
* Fix marshalling of run variables in `RunCreateOptions`. The `Variables` field type in `Run` struct has changed from `[]*RunVariable` to `[]*RunVariableAttr` by @Uk1288 [#531](https://github.com/hashicorp/go-tfe/pull/531)

# v1.10.0

## Enhancements

* Add `Query` param field to `OrganizationListOptions` to allow searching based on name or email by @laurenolivia [#529](https://github.com/hashicorp/go-tfe/pull/529)
* Add optional `AssessmentsEnforced` to organizations and `AssessmentsEnabled` to workspaces for managing the workspace and organization health assessment (drift detection) setting by @rexredinger [#462](https://github.com/hashicorp/go-tfe/pull/462)

## Bug Fixes
* Fixes null value returned in variable set relationship in `VariableSetVariable` by @sebasslash [#521](https://github.com/hashicorp/go-tfe/pull/521)

# v1.9.0

## Enhancements
* `RunListOptions` is generally available, and rename field (Name -> User) by @mjyocca [#472](https://github.com/hashicorp/go-tfe/pull/472)
* [Beta] Adds optional `JsonState` field to `StateVersionCreateOptions` by @megan07 [#514](https://github.com/hashicorp/go-tfe/pull/514)

## Bug Fixes
* Fixed invalid memory address error when using `TaskResults` field by @glennsarti [#517](https://github.com/hashicorp/go-tfe/pull/517)

# v1.8.0

## Enhancements

* Adds support for reading and listing Agents by @laurenolivia [#456](https://github.com/hashicorp/go-tfe/pull/456)
* It was previously logged that we added an `Include` param field to `PolicySetListOptions` to allow policy list to include related resource data such as workspaces, policies, newest_version, or current_version by @Uk1288 [#497](https://github.com/hashicorp/go-tfe/pull/497) in 1.7.0, but this was a mistake and the field is added in v1.8.0

# v1.7.0

## Enhancements

* Adds new run creation attributes: `allow-empty-apply`, `terraform-version`, `plan-only` by @sebasslash [#482](https://github.com/hashicorp/go-tfe/pull/447)
* Adds additional Task Stage and Run Statuses for Pre-plan run tasks by @glennsarti [#469](https://github.com/hashicorp/go-tfe/pull/469)
* Adds `stage` field to the create and update methods for Workspace Run Tasks by @glennsarti [#469](https://github.com/hashicorp/go-tfe/pull/469)
* Adds `ResourcesProcessed`, `StateVersion`, `TerraformVersion`, `Modules`, `Providers`, and `Resources` fields to the State Version struct by @laurenolivia [#484](https://github.com/hashicorp/go-tfe/pull/484)
* Add `Include` param field to `PolicySetListOptions` to allow policy list to include related resource data such as workspaces, policies, newest_version, or current_version by @Uk1288 [#497](https://github.com/hashicorp/go-tfe/pull/497)
* Allow FileTriggersEnabled to be set to false when Git tags are present by @mjyocca @hashimoon  [#468] (https://github.com/hashicorp/go-tfe/pull/468)

# v1.6.0

## Enhancements
* Remove beta messaging for Run Tasks by @glennsarti [#447](https://github.com/hashicorp/go-tfe/pull/447)
* Adds `Description` field to the `RunTask` object by @glennsarti [#447](https://github.com/hashicorp/go-tfe/pull/447)
* Add `Name` field to `OAuthClient` by @barrettclark [#466](https://github.com/hashicorp/go-tfe/pull/466)
* Add support for creating both public and private `RegistryModule` with no VCS connection by @Uk1288 [#460](https://github.com/hashicorp/go-tfe/pull/460)
* Add `ConfigurationSourceAdo` configuration source option by @mjyocca [#467](https://github.com/hashicorp/go-tfe/pull/467)
* [beta] state version outputs may now include a detailed-type attribute in a future API release by @brandonc [#479](https://github.com/hashicorp/go-tfe/pull/429)

# v1.5.0

## Enhancements
* [beta] Add support for triggering Workspace runs through matching Git tags [#434](https://github.com/hashicorp/go-tfe/pull/434)
* Add `Query` param field to `AgentPoolListOptions` to allow searching based on agent pool name, by @JarrettSpiker [#417](https://github.com/hashicorp/go-tfe/pull/417)
* Add organization scope and allowed workspaces field for scope agents by @Netra2104 [#453](https://github.com/hashicorp/go-tfe/pull/453)
* Adds `Namespace` and `RegistryName` fields to `RegistryModuleID` to allow reading of Public Registry Modules by @Uk1288 [#464](https://github.com/hashicorp/go-tfe/pull/464)

## Bug fixes
* Fixed JSON mapping for Configuration Versions failing to properly set the `speculative` property [#459](https://github.com/hashicorp/go-tfe/pull/459)

# v1.4.0

## Enhancements
* Adds `RetryServerErrors` field to the `Config` object by @sebasslash [#439](https://github.com/hashicorp/go-tfe/pull/439)
* Adds support for the GPG Keys API by @sebasslash [#429](https://github.com/hashicorp/go-tfe/pull/429)
* Adds support for new `WorkspaceLimit` Admin setting for organizations [#425](https://github.com/hashicorp/go-tfe/pull/425)
* Adds support for new `ExcludeTags` workspace list filter field by @Uk1288 [#438](https://github.com/hashicorp/go-tfe/pull/438)
* [beta] Adds additional filter fields to `RunListOptions` by @mjyocca [#424](https://github.com/hashicorp/go-tfe/pull/424)
* [beta] Renames the optional StateVersion field `ExtState` to `JSONStateOutputs` and changes the purpose and type by @annawinkler [#444](https://github.com/hashicorp/go-tfe/pull/444) and @brandoncroft [#452](https://github.com/hashicorp/go-tfe/pull/452)

# v1.3.0

## Enhancements
* Adds support for Microsoft Teams notification configuration by @JarrettSpiker [#398](https://github.com/hashicorp/go-tfe/pull/389)
* Add support for Audit Trail API by @sebasslash [#407](https://github.com/hashicorp/go-tfe/pull/407)
* Adds Private Registry Provider, Provider Version, and Provider Platform APIs support by @joekarl and @annawinkler [#313](https://github.com/hashicorp/go-tfe/pull/313)
* Adds List Registry Modules endpoint by @chroju [#385](https://github.com/hashicorp/go-tfe/pull/385)
* Adds `WebhookURL` field to `VCSRepo` struct by @kgns [#413](https://github.com/hashicorp/go-tfe/pull/413)
* Adds `Category` field to `VariableUpdateOptions` struct by @jtyr [#397](https://github.com/hashicorp/go-tfe/pull/397)
* Adds `TriggerPatterns` to `Workspace` by @matejrisek [#400](https://github.com/hashicorp/go-tfe/pull/400)
* [beta] Adds `ExtState` field to `StateVersionCreateOptions` by @brandonc [#416](https://github.com/hashicorp/go-tfe/pull/416)

# v1.2.0

## Enhancements
* Adds support for reading current state version outputs to StateVersionOutputs, which can be useful for reading outputs when users don't have the necessary permissions to read the entire state by @brandonc [#370](https://github.com/hashicorp/go-tfe/pull/370)
* Adds Variable Set methods for `ApplyToWorkspaces` and `RemoveFromWorkspaces` by @byronwolfman [#375](https://github.com/hashicorp/go-tfe/pull/375)
* Adds `Names` query param field to `TeamListOptions` by @sebasslash [#393](https://github.com/hashicorp/go-tfe/pull/393)
* Adds `Emails` query param field to `OrganizationMembershipListOptions` by @sebasslash [#393](https://github.com/hashicorp/go-tfe/pull/393)
* Adds Run Tasks API support by @glennsarti [#381](https://github.com/hashicorp/go-tfe/pull/381), [#382](https://github.com/hashicorp/go-tfe/pull/382) and [#383](https://github.com/hashicorp/go-tfe/pull/383)


## Bug fixes
* Fixes ignored comment when performing apply, discard, cancel, and force-cancel run actions [#388](https://github.com/hashicorp/go-tfe/pull/388)

# v1.1.0

## Enhancements

* Add Variable Set API support by @rexredinger [#305](https://github.com/hashicorp/go-tfe/pull/305)
* Add Comments API support by @alex-ikse [#355](https://github.com/hashicorp/go-tfe/pull/355)
* Add beta support for SSOTeamID to `Team`, `TeamCreateOptions`, `TeamUpdateOptions` by @xlgmokha [#364](https://github.com/hashicorp/go-tfe/pull/364)

# v1.0.0

## Breaking Changes
* Renamed methods named Generate to Create for `AgentTokens`, `OrganizationTokens`, `TeamTokens`, `UserTokens` by @sebasslash [#327](https://github.com/hashicorp/go-tfe/pull/327)
* Methods that express an action on a relationship have been prefixed with a verb, e.g `Current()` is now `ReadCurrent()` by @sebasslash [#327](https://github.com/hashicorp/go-tfe/pull/327)
* All list option structs are now pointers @uturunku1 [#309](https://github.com/hashicorp/go-tfe/pull/309)
* All errors have been refactored into constants in `errors.go` @uturunku1 [#310](https://github.com/hashicorp/go-tfe/pull/310)
* The `ID` field in Create/Update option structs has been renamed to `Type` in accordance with the JSON:API spec by @omarismail, @uturunku1 [#190](https://github.com/hashicorp/go-tfe/pull/190), [#323](https://github.com/hashicorp/go-tfe/pull/323), [#332](https://github.com/hashicorp/go-tfe/pull/332)
* Nested URL params (consisting of an organization, module and provider name) used to identify a `RegistryModule` have been refactored into a struct `RegistryModuleID` by @sebasslash [#337](https://github.com/hashicorp/go-tfe/pull/337)


## Enhancements
* Added missing include fields for `AdminRuns`, `AgentPools`, `ConfigurationVersions`, `OAuthClients`, `Organizations`, `PolicyChecks`, `PolicySets`, `Policies` and `RunTriggers` by @uturunku1 [#339](https://github.com/hashicorp/go-tfe/pull/339)
* Cleanup documentation and improve consistency by @uturunku1 [#331](https://github.com/hashicorp/go-tfe/pull/331)
* Add more linters to our CI pipeline by @sebasslash [#326](https://github.com/hashicorp/go-tfe/pull/326)
* Resolve `TFE_HOSTNAME` as fallback for `TFE_ADDRESS` by @sebasslash [#340](https://github.com/hashicorp/go-tfe/pull/326)
* Adds a `fetching` status to `RunStatus` and adds the `Archive` method to the ConfigurationVersions interface by @mpminardi [#338](https://github.com/hashicorp/go-tfe/pull/338)
* Added a `Download` method to the `ConfigurationVersions` interface by @tylerwolf [#358](https://github.com/hashicorp/go-tfe/pull/358)
* API Coverage documentation by @laurenolivia [#334](https://github.com/hashicorp/go-tfe/pull/334)

## Bug Fixes
* Fixed invalid memory address error when `AdminSMTPSettingsUpdateOptions.Auth` field is empty and accessed by @uturunku1 [#335](https://github.com/hashicorp/go-tfe/pull/335)<|MERGE_RESOLUTION|>--- conflicted
+++ resolved
@@ -1,10 +1,8 @@
 # Unreleased
 
-<<<<<<< HEAD
 * Remove org settings validation in RegistryModulesCreateMonorepo tests, by @jillirami ([#1236](https://github.com/hashicorp/go-tfe/pull/1236))
-=======
+
 # v1.95.0
->>>>>>> e9ab9736
 
 ## Enhancements
 
