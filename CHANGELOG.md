--- conflicted
+++ resolved
@@ -1,12 +1,9 @@
 # Unreleased
 
 ## Enhancements
-<<<<<<< HEAD
-
+
+* Add support for project level auto destroy settings @simonxmh [#1011](https://github.com/hashicorp/go-tfe/pull/1011)
 * Add `Archs` field to `AdminTerraformVersionCreateOptions` by @natalie-todd [#1022](https://github.com/hashicorp/go-tfe/pull/1022)
-=======
-* Add support for project level auto destroy settings @simonxmh [#1011](https://github.com/hashicorp/go-tfe/pull/1011)
->>>>>>> 98975f44
 
 # v1.71.0
 
