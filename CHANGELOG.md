--- conflicted
+++ resolved
@@ -1,15 +1,9 @@
 # Unreleased
 
-<<<<<<< HEAD
-
 ## Enhancements
 
 * Adds `CanceledAt`, `RunEvents`, `TriggerReason` field to `Run` by @jpadrianoGo [#1161](https://github.com/hashicorp/go-tfe/pull/1161)
-=======
-## Enhancements
-
 * Adds `Logs` method to `QueryRuns`, which is EXPERIMENTAL, SUBJECT TO CHANGE, and may not be available to all users by @brandonc [#1186](https://github.com/hashicorp/go-tfe/pull/1186)
->>>>>>> b5a8a2d3
 
 # v1.90.0
 
