--- conflicted
+++ resolved
@@ -1,15 +1,14 @@
 # UNRELEASED
-<<<<<<< HEAD
 <!-- Add CHANGELOG entry to this section for any PR awaiting the next release -->
 <!-- Please also include if this is a Bug Fix, Enhancement, or Feature -->
-=======
+
+## Features
+* Added support for assigning agent pools at the organization level via a `default` agent pool by @SwiftEngineer [#762](https://github.com/hashicorp/go-tfe/pull/762)
 
 # v.1.38.0
->>>>>>> aed87708
 
 ## Features
 * Added BETA support for including `priority` attribute to variable_set on create and update by @Netra2104 [#778](https://github.com/hashicorp/go-tfe/pull/778)
-* Added support for assigning agent pools at the organization level via a `default` agent pool by @SwiftEngineer [#762](https://github.com/hashicorp/go-tfe/pull/762)
 
 # v.1.37.0
 
