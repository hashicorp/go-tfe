--- conflicted
+++ resolved
@@ -2,11 +2,8 @@
 
 ## Enhancements
 
-<<<<<<< HEAD
 * Adds `IconUrl`, `InstallationType`, and `InstallationURL` to githubAppInstallation, by @jpadrianoGo [#1191](https://github.com/hashicorp/go-tfe/pull/1143)
-=======
 * Adds `Logs` method to `QueryRuns`, which is EXPERIMENTAL, SUBJECT TO CHANGE, and may not be available to all users by @brandonc [#1186](https://github.com/hashicorp/go-tfe/pull/1186)
->>>>>>> b5a8a2d3
 
 # v1.90.0
 
