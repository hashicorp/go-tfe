--- conflicted
+++ resolved
@@ -1,12 +1,9 @@
 # Unreleased
 
-<<<<<<< HEAD
-## Enhancements
-
+## Enhancements
 * Add `Sort` option to `Agents` and `AgentPools`, by @twitnithegirl [#1193](https://github.com/hashicorp/go-tfe/pull/1193)
-=======
+
 # v1.91.1
->>>>>>> 712bff21
 
 ## Bug Fixes
 
