--- conflicted
+++ resolved
@@ -1,10 +1,9 @@
 # Unreleased
 
-<<<<<<< HEAD
-## Enhancements
-
-* Adds `IconUrl`, `InstallationType`, and `InstallationURL` to githubAppInstallation, by @jpadrianoGo [#1143](https://github.com/hashicorp/go-tfe/pull/1143)
-=======
+## Enhancements
+
+* Adds `IconUrl`, `InstallationType`, and `InstallationURL` to githubAppInstallation, by @jpadrianoGo [#1191](https://github.com/hashicorp/go-tfe/pull/1143)
+
 # v1.90.0
 
 ## Bug Fixes
@@ -51,7 +50,6 @@
 ## Enhancements
 
 * Adds option for `Includes` for `StackDeploymentRuns` Read/List, by @Maed223 [#1152](https://github.com/hashicorp/go-tfe/pull/1152)
->>>>>>> f93f6937
 
 # v1.85.0
 
