# Unreleased

## Enhancements

* Add OPA support to the Policy Set APIs by @mrinalirao [#575](https://github.com/hashicorp/go-tfe/pull/575)
* Add OPA support to the Policy APIs by @mrinalirao [#579](https://github.com/hashicorp/go-tfe/pull/579)
<<<<<<< HEAD
* Add support for enabling no-code provisioning in an existing or new `RegistryModule` by @miguelhrocha [#562](https://github.com/hashicorp/go-tfe/pull/562)
=======
* Add Policy Evaluation and Policy Set Outcome APIs by @mrinalirao [#583](https://github.com/hashicorp/go-tfe/pull/583)
>>>>>>> f2188c9d

# v1.12.0

## Enhancements

* Add `search[wildcard-name]` to `WorkspaceListOptions` by @laurenolivia [#569](https://github.com/hashicorp/go-tfe/pull/569)
* Add `NotificationTriggerAssessmentCheckFailed` notification trigger type by @rexredinger [#549](https://github.com/hashicorp/go-tfe/pull/549)
* Add `RemoteTFEVersion()` to the `Client` interface, which exposes the `X-TFE-Version` header set by a remote TFE instance by @sebasslash [#563](https://github.com/hashicorp/go-tfe/pull/563)
* Validate the module version as a version instead of an ID [#409](https://github.com/hashicorp/go-tfe/pull/409)
* Add `AllowForceDeleteWorkspaces` setting to `Organizations` by @JarrettSpiker [#539](https://github.com/hashicorp/go-tfe/pull/539)
* Add `SafeDelete` and `SafeDeleteID` APIs to `Workspaces` by @JarrettSpiker [#539](https://github.com/hashicorp/go-tfe/pull/539)
* Add `ForceExecute()` to `Runs` to allow force executing a run by @annawinkler [#570](https://github.com/hashicorp/go-tfe/pull/570)
* Pre-plan and Pre-Apply Run Tasks are now generally available (beta comments removed) by @glennsarti [#555](https://github.com/hashicorp/go-tfe/pull/555)

# v1.11.0

## Enhancements

* Add `Query` and `Status` fields to `OrganizationMembershipListOptions` to allow filtering memberships by status or username by @sebasslash [#550](https://github.com/hashicorp/go-tfe/pull/550)
* Add `ListForWorkspace` method to `VariableSets` interface to enable fetching variable sets associated with a workspace by @tstapler [#552](https://github.com/hashicorp/go-tfe/pull/552)
* Add `NotificationTriggerAssessmentDrifted` and `NotificationTriggerAssessmentFailed` notification trigger types by @lawliet89 [#542](https://github.com/hashicorp/go-tfe/pull/542)

## Bug Fixes
* Fix marshalling of run variables in `RunCreateOptions`. The `Variables` field type in `Run` struct has changed from `[]*RunVariable` to `[]*RunVariableAttr` by @Uk1288 [#531](https://github.com/hashicorp/go-tfe/pull/531)

# v1.10.0

## Enhancements

* Add `Query` param field to `OrganizationListOptions` to allow searching based on name or email by @laurenolivia [#529](https://github.com/hashicorp/go-tfe/pull/529)
* Add optional `AssessmentsEnforced` to organizations and `AssessmentsEnabled` to workspaces for managing the workspace and organization health assessment (drift detection) setting by @rexredinger [#462](https://github.com/hashicorp/go-tfe/pull/462)

## Bug Fixes
* Fixes null value returned in variable set relationship in `VariableSetVariable` by @sebasslash [#521](https://github.com/hashicorp/go-tfe/pull/521)

# v1.9.0

## Enhancements
* `RunListOptions` is generally available, and rename field (Name -> User) by @mjyocca [#472](https://github.com/hashicorp/go-tfe/pull/472)
* [Beta] Adds optional `JsonState` field to `StateVersionCreateOptions` by @megan07 [#514](https://github.com/hashicorp/go-tfe/pull/514)

## Bug Fixes
* Fixed invalid memory address error when using `TaskResults` field by @glennsarti [#517](https://github.com/hashicorp/go-tfe/pull/517)

# v1.8.0

## Enhancements

* Adds support for reading and listing Agents by @laurenolivia [#456](https://github.com/hashicorp/go-tfe/pull/456)
* It was previously logged that we added an `Include` param field to `PolicySetListOptions` to allow policy list to include related resource data such as workspaces, policies, newest_version, or current_version by @Uk1288 [#497](https://github.com/hashicorp/go-tfe/pull/497) in 1.7.0, but this was a mistake and the field is added in v1.8.0

# v1.7.0

## Enhancements

* Adds new run creation attributes: `allow-empty-apply`, `terraform-version`, `plan-only` by @sebasslash [#482](https://github.com/hashicorp/go-tfe/pull/447)
* Adds additional Task Stage and Run Statuses for Pre-plan run tasks by @glennsarti [#469](https://github.com/hashicorp/go-tfe/pull/469)
* Adds `stage` field to the create and update methods for Workspace Run Tasks by @glennsarti [#469](https://github.com/hashicorp/go-tfe/pull/469)
* Adds `ResourcesProcessed`, `StateVersion`, `TerraformVersion`, `Modules`, `Providers`, and `Resources` fields to the State Version struct by @laurenolivia [#484](https://github.com/hashicorp/go-tfe/pull/484)
* Add `Include` param field to `PolicySetListOptions` to allow policy list to include related resource data such as workspaces, policies, newest_version, or current_version by @Uk1288 [#497](https://github.com/hashicorp/go-tfe/pull/497)
* Allow FileTriggersEnabled to be set to false when Git tags are present by @mjyocca @hashimoon  [#468] (https://github.com/hashicorp/go-tfe/pull/468)

# v1.6.0

## Enhancements
* Remove beta messaging for Run Tasks by @glennsarti [#447](https://github.com/hashicorp/go-tfe/pull/447)
* Adds `Description` field to the `RunTask` object by @glennsarti [#447](https://github.com/hashicorp/go-tfe/pull/447)
* Add `Name` field to `OAuthClient` by @barrettclark [#466](https://github.com/hashicorp/go-tfe/pull/466)
* Add support for creating both public and private `RegistryModule` with no VCS connection by @Uk1288 [#460](https://github.com/hashicorp/go-tfe/pull/460)
* Add `ConfigurationSourceAdo` configuration source option by @mjyocca [#467](https://github.com/hashicorp/go-tfe/pull/467)
* [beta] state version outputs may now include a detailed-type attribute in a future API release by @brandonc [#479](https://github.com/hashicorp/go-tfe/pull/429)

# v1.5.0

## Enhancements
* [beta] Add support for triggering Workspace runs through matching Git tags [#434](https://github.com/hashicorp/go-tfe/pull/434)
* Add `Query` param field to `AgentPoolListOptions` to allow searching based on agent pool name, by @JarrettSpiker [#417](https://github.com/hashicorp/go-tfe/pull/417)
* Add organization scope and allowed workspaces field for scope agents by @Netra2104 [#453](https://github.com/hashicorp/go-tfe/pull/453)
* Adds `Namespace` and `RegistryName` fields to `RegistryModuleID` to allow reading of Public Registry Modules by @Uk1288 [#464](https://github.com/hashicorp/go-tfe/pull/464)

## Bug fixes
* Fixed JSON mapping for Configuration Versions failing to properly set the `speculative` property [#459](https://github.com/hashicorp/go-tfe/pull/459)

# v1.4.0

## Enhancements
* Adds `RetryServerErrors` field to the `Config` object by @sebasslash [#439](https://github.com/hashicorp/go-tfe/pull/439)
* Adds support for the GPG Keys API by @sebasslash [#429](https://github.com/hashicorp/go-tfe/pull/429)
* Adds support for new `WorkspaceLimit` Admin setting for organizations [#425](https://github.com/hashicorp/go-tfe/pull/425)
* Adds support for new `ExcludeTags` workspace list filter field by @Uk1288 [#438](https://github.com/hashicorp/go-tfe/pull/438)
* [beta] Adds additional filter fields to `RunListOptions` by @mjyocca [#424](https://github.com/hashicorp/go-tfe/pull/424)
* [beta] Renames the optional StateVersion field `ExtState` to `JSONStateOutputs` and changes the purpose and type by @annawinkler [#444](https://github.com/hashicorp/go-tfe/pull/444) and @brandoncroft [#452](https://github.com/hashicorp/go-tfe/pull/452)

# v1.3.0

## Enhancements
* Adds support for Microsoft Teams notification configuration by @JarrettSpiker [#398](https://github.com/hashicorp/go-tfe/pull/389)
* Add support for Audit Trail API by @sebasslash [#407](https://github.com/hashicorp/go-tfe/pull/407)
* Adds Private Registry Provider, Provider Version, and Provider Platform APIs support by @joekarl and @annawinkler [#313](https://github.com/hashicorp/go-tfe/pull/313)
* Adds List Registry Modules endpoint by @chroju [#385](https://github.com/hashicorp/go-tfe/pull/385)
* Adds `WebhookURL` field to `VCSRepo` struct by @kgns [#413](https://github.com/hashicorp/go-tfe/pull/413)
* Adds `Category` field to `VariableUpdateOptions` struct by @jtyr [#397](https://github.com/hashicorp/go-tfe/pull/397)
* Adds `TriggerPatterns` to `Workspace` by @matejrisek [#400](https://github.com/hashicorp/go-tfe/pull/400)
* [beta] Adds `ExtState` field to `StateVersionCreateOptions` by @brandonc [#416](https://github.com/hashicorp/go-tfe/pull/416)

# v1.2.0

## Enhancements
* Adds support for reading current state version outputs to StateVersionOutputs, which can be useful for reading outputs when users don't have the necessary permissions to read the entire state by @brandonc [#370](https://github.com/hashicorp/go-tfe/pull/370)
* Adds Variable Set methods for `ApplyToWorkspaces` and `RemoveFromWorkspaces` by @byronwolfman [#375](https://github.com/hashicorp/go-tfe/pull/375)
* Adds `Names` query param field to `TeamListOptions` by @sebasslash [#393](https://github.com/hashicorp/go-tfe/pull/393)
* Adds `Emails` query param field to `OrganizationMembershipListOptions` by @sebasslash [#393](https://github.com/hashicorp/go-tfe/pull/393)
* Adds Run Tasks API support by @glennsarti [#381](https://github.com/hashicorp/go-tfe/pull/381), [#382](https://github.com/hashicorp/go-tfe/pull/382) and [#383](https://github.com/hashicorp/go-tfe/pull/383)


## Bug fixes
* Fixes ignored comment when performing apply, discard, cancel, and force-cancel run actions [#388](https://github.com/hashicorp/go-tfe/pull/388)

# v1.1.0

## Enhancements

* Add Variable Set API support by @rexredinger [#305](https://github.com/hashicorp/go-tfe/pull/305)
* Add Comments API support by @alex-ikse [#355](https://github.com/hashicorp/go-tfe/pull/355)
* Add beta support for SSOTeamID to `Team`, `TeamCreateOptions`, `TeamUpdateOptions` by @xlgmokha [#364](https://github.com/hashicorp/go-tfe/pull/364)

# v1.0.0

## Breaking Changes
* Renamed methods named Generate to Create for `AgentTokens`, `OrganizationTokens`, `TeamTokens`, `UserTokens` by @sebasslash [#327](https://github.com/hashicorp/go-tfe/pull/327)
* Methods that express an action on a relationship have been prefixed with a verb, e.g `Current()` is now `ReadCurrent()` by @sebasslash [#327](https://github.com/hashicorp/go-tfe/pull/327)
* All list option structs are now pointers @uturunku1 [#309](https://github.com/hashicorp/go-tfe/pull/309)
* All errors have been refactored into constants in `errors.go` @uturunku1 [#310](https://github.com/hashicorp/go-tfe/pull/310)
* The `ID` field in Create/Update option structs has been renamed to `Type` in accordance with the JSON:API spec by @omarismail, @uturunku1 [#190](https://github.com/hashicorp/go-tfe/pull/190), [#323](https://github.com/hashicorp/go-tfe/pull/323), [#332](https://github.com/hashicorp/go-tfe/pull/332)
* Nested URL params (consisting of an organization, module and provider name) used to identify a `RegistryModule` have been refactored into a struct `RegistryModuleID` by @sebasslash [#337](https://github.com/hashicorp/go-tfe/pull/337)


## Enhancements
* Added missing include fields for `AdminRuns`, `AgentPools`, `ConfigurationVersions`, `OAuthClients`, `Organizations`, `PolicyChecks`, `PolicySets`, `Policies` and `RunTriggers` by @uturunku1 [#339](https://github.com/hashicorp/go-tfe/pull/339)
* Cleanup documentation and improve consistency by @uturunku1 [#331](https://github.com/hashicorp/go-tfe/pull/331)
* Add more linters to our CI pipeline by @sebasslash [#326](https://github.com/hashicorp/go-tfe/pull/326)
* Resolve `TFE_HOSTNAME` as fallback for `TFE_ADDRESS` by @sebasslash [#340](https://github.com/hashicorp/go-tfe/pull/326)
* Adds a `fetching` status to `RunStatus` and adds the `Archive` method to the ConfigurationVersions interface by @mpminardi [#338](https://github.com/hashicorp/go-tfe/pull/338)
* Added a `Download` method to the `ConfigurationVersions` interface by @tylerwolf [#358](https://github.com/hashicorp/go-tfe/pull/358)
* API Coverage documentation by @laurenolivia [#334](https://github.com/hashicorp/go-tfe/pull/334)

## Bug Fixes
* Fixed invalid memory address error when `AdminSMTPSettingsUpdateOptions.Auth` field is empty and accessed by @uturunku1 [#335](https://github.com/hashicorp/go-tfe/pull/335)<|MERGE_RESOLUTION|>--- conflicted
+++ resolved
@@ -4,11 +4,8 @@
 
 * Add OPA support to the Policy Set APIs by @mrinalirao [#575](https://github.com/hashicorp/go-tfe/pull/575)
 * Add OPA support to the Policy APIs by @mrinalirao [#579](https://github.com/hashicorp/go-tfe/pull/579)
-<<<<<<< HEAD
 * Add support for enabling no-code provisioning in an existing or new `RegistryModule` by @miguelhrocha [#562](https://github.com/hashicorp/go-tfe/pull/562)
-=======
 * Add Policy Evaluation and Policy Set Outcome APIs by @mrinalirao [#583](https://github.com/hashicorp/go-tfe/pull/583)
->>>>>>> f2188c9d
 
 # v1.12.0
 
