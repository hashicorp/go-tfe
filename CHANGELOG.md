--- conflicted
+++ resolved
@@ -1,13 +1,7 @@
 # UNRELEASED
 
-<<<<<<< HEAD
 # v1.40.0
 
-=======
-## Enhancements
-* Adds a missing interface `WorkspaceResources` and the `List` method by @stefan-kiss [Issue#754](https://github.com/hashicorp/go-tfe/issues/754) 
- 
->>>>>>> bc908733
 ## Bug Fixes
 * Removed unused field `AgentPoolID` from the Workspace model. (Callers should be using the `AgentPool` relation instead) by @brandonc [#815](https://github.com/hashicorp/go-tfe/pull/815)
 
@@ -15,6 +9,7 @@
 * Add organization scope field for oauth clients by @Netra2104 [#812](https://github.com/hashicorp/go-tfe/pull/812)
 * Added BETA support for including `projects` relationship to oauth_client on create by @Netra2104 [#806](https://github.com/hashicorp/go-tfe/pull/806)
 * Added BETA method `AddProjects` and `RemoveProjects` for attaching/detaching oauth_client to projects by Netra2104 [#806](https://github.com/hashicorp/go-tfe/pull/806)
+* Adds a missing interface `WorkspaceResources` and the `List` method by @stefan-kiss [Issue#754](https://github.com/hashicorp/go-tfe/issues/754) 
 
 # v1.39.2
 
