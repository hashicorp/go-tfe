# Unreleased

<<<<<<< HEAD
## Enhancements
* Add `Sort` option to `Agents` and `AgentPools`, by @twitnithegirl [#1193](https://github.com/hashicorp/go-tfe/pull/1193)
=======
## Bug Fixes

* Fixes timestamp attribute mapping for deployment runs to use correct API field names (`created-at`/`updated-at` instead of `started-at`/`completed-at`) by @shwetamurali [#1199](https://github.com/hashicorp/go-tfe/pull/1199)
>>>>>>> c1204c24

# v1.91.0

## Enhancements

* Adds `Logs` method to `QueryRuns`, which is EXPERIMENTAL, SUBJECT TO CHANGE, and may not be available to all users by @brandonc [#1186](https://github.com/hashicorp/go-tfe/pull/1186)
* Adds `Source` field to `Workspace` by @jpadrianoGo [#1124](https://github.com/hashicorp/go-tfe/pull/1124)
* Adds `CreatedBy` relation to `AgentToken` by @jpadrianoGo [#1149](https://github.com/hashicorp/go-tfe/pull/1149)
* Adds `CreatedAt` field to `AgentPool` by @jpadrianoGo [#1150](https://github.com/hashicorp/go-tfe/pull/1150)
* Adds `CanceledAt`, `RunEvents`, `TriggerReason` field to `Run` by @jpadrianoGo [#1161](https://github.com/hashicorp/go-tfe/pull/1161)
* Adds `AllowedProjects` and `ExcludedWorkspaces` to `AgentPool` by @tylerwolf [#1185](https://github.com/hashicorp/go-tfe/pull/1185)
* Adds `DefaultExecutionMode`, `DefaultAgentPool`, and `SettingOverwrites` to `Project` by @tylerwolf [#1185](https://github.com/hashicorp/go-tfe/pull/1185)
* Adds `IconUrl`, `InstallationType`, and `InstallationURL` to githubAppInstallation, by @jpadrianoGo [#1191](https://github.com/hashicorp/go-tfe/pull/1191)
* Adds support for `Workspace` VCSRepoOptions source_directory and tag_prefix, by @jillrami [#1194] (https://github.com/hashicorp/go-tfe/pull/1194)

# v1.90.0

## Bug Fixes

* Fixes `IngressAttributes` field decoding in `PolicySetVersion` by @rageshganeshkumar [#1164](https://github.com/hashicorp/go-tfe/pull/1164)
* Fixes issue [1061](https://github.com/hashicorp/go-tfe/issues/1061), validation accepts all RunStatus including `"cost_estimated"` by @KenCox-Hashicorp [#1171](https://github.com/hashicorp/go-tfe/pull/1171)

## Enhancements
* Add support for querying and filtering private registry modules based on a search query, `provider`, `registry_name` and `organization_name`, by @gautambaghel [#1179](https://github.com/hashicorp/go-tfe/pull/1179) 
* Adds support for `RegistryModule` VCS source_directory and tag_prefix options, by @jillrami [#1154] (https://github.com/hashicorp/go-tfe/pull/1154)
* Adds endpoint for reruning a stack deployment by @hwatkins05-hashicorp/@Maed223 [#1176](https://github.com/hashicorp/go-tfe/pull/1176)
* Adds `ReadByName` for `StackDeploymentGroup` by @Maed223 [#1181](https://github.com/hashicorp/go-tfe/pull/1181)
* Adds BETA support for listing `QueryRuns`, which is EXPERIMENTAL, SUBJECT TO CHANGE, and may not be available to all users by @brandonc [#1177](https://github.com/hashicorp/go-tfe/pull/1177)
* Adds BETA support for `CreateAndUpload` for `StackConfiguration`, which is EXPERIMENTAL, SUBJECT TO CHANGE, and may not be available to all users by @Maed223 [#1184](https://github.com/hashicorp/go-tfe/pull/1184)


# v1.89.0

## Enhancements
* Add the `Links` attribute to the `StackDeploymentStep` struct to support the deployment step GET endpoint by @shwetamurali [#1167](https://github.com/h)
* Adds endpoint for cancelling `StackDeploymentRun` by @Maed223 [#1172](https://github.com/hashicorp/go-tfe/pull/1172)
* Adds `CreatedAt` and `UpdatedAt` fields to `StackConfiguration` by @Maed223 [#1168](https://github.com/hashicorp/go-tfe/pull/1168)
* Adds endpoint for advancing `StackDeploymentStep` by @hwatkins05-hashicorp [#1166](https://github.com/hashicorp/go-tfe/pull/1166)

# v1.88.0

## Enhancements

* Adds BETA support for reading, testing and updating Organization Audit Configuration by @glennsarti-hashi [#1151](https://github.com/hashicorp/go-tfe/pull/1151)
* Adds `Completed` status to `StackConfiguration` by @hwatkins05-hashicorp [#1163](https://github.com/hashicorp/go-tfe/pull/1163)

# v1.87.0

## Bug Fixes

* Fixes incorrect primary key usage on `StackDeploymentRun`, `StackDeploymentGroup`, and `StackDeploymentStep`, by @Maed223 [#1156](https://github.com/hashicorp/go-tfe/pull/1156)

## Enhancements

* Updates endpoint for updating stack configuration from `actions/update-configuration` to `fetch-latest-from-vcs` by @hwatkins05-hashicorp [#1157](https://github.com/hashicorp/go-tfe/pull/1157)

# v1.86.0

## Enhancements

* Adds option for `Includes` for `StackDeploymentRuns` Read/List, by @Maed223 [#1152](https://github.com/hashicorp/go-tfe/pull/1152)

# v1.85.0

## Bug Fixes

* Fix the registry URL path used for `ReadTerraformRegistryModule` by @paladin-devops [#1141](https://github.com/hashicorp/go-tfe/pull/1141)

## Enhancements

* Adds support for managing reserved tag keys within a TFE organization, by @ctrombley [#1145](https://github.com/hashicorp/go-tfe/pull/1145)

# v1.84.0

## Enhancements

* Adds BETA support for listing `StackConfigurationList`, which is EXPERIMENTAL, SUBJECT TO CHANGE, and may not be available to all users by @shwetamurali [#1138](https://github.com/hashicorp/go-tfe/pull/1138)
* Adds BETA support for approving all plans for a stack deployment run, which is EXPERIMENTAL, SUBJECT TO CHANGE, and may not be available to all users by @ctrombley [#1136](https://github.com/hashicorp/go-tfe/pull/1136)
* Adds BETA support for listing and reading `StackDeploymentSteps`, which is EXPERIMENTAL, SUBJECT TO CHANGE, and may not be available to all users by @ctrombley [#1133](https://github.com/hashicorp/go-tfe/pull/1133)
* Adds BETA support for approving all plans in `StackDeploymentGroups`, which is EXPERIMENTAL, SUBJECT TO CHANGE, and may not be available to all users by @hwatkins05-hashicorp [#1137](https://github.com/hashicorp/go-tfe/pull/1137)

## Bug Fixes

* Fix the registry URL path used for `ReadTerraformRegistryModule` by @paladin-devops [#1141](https://github.com/hashicorp/go-tfe/pull/1141)

# v1.83.0

## Enhancements

* Adds BETA support for listing `StackDeploymentRuns`, which is EXPERIMENTAL, SUBJECT TO CHANGE, and may not be available to all users by @shwetamurali [#1134](https://github.com/hashicorp/go-tfe/pull/1134)
* Add support for HCP Terraform `/api/v2/workspaces/{external_id}/all-vars` API endpoint to fetch the list of all variables available to a workspace (include inherited variables from varsets) by @debrin-hc [#1105](https://github.com/hashicorp/go-tfe/pull/1105)
* Adds BETA support for listing `StackDeploymentGroups`, which is EXPERIMENTAL, SUBJECT TO CHANGE, and may not be available to all users by @hwatkins05-hashicorp [#1128](https://github.com/hashicorp/go-tfe/pull/1128)
* Adds BETA support for removing/adding VCS backing for a Stack, which is EXPERIMENTAL, SUBJECT TO CHANGE, and may not be available to all users by @Maed223 [#1131](https://github.com/hashicorp/go-tfe/pull/1131)
* Adds BETA support for reading a `StackDeploymentGroup`, which is EXPERIMENTAL, SUBJECT TO CHANGE, and may not be available to all users by @hwatkins05-hashicorp [#1132](https://github.com/hashicorp-go-tfe/pull/1132)

## Enhancements

* Adds `PrivateRunTasks` field to Entitlements by @glennsarti [#944](https://github.com/hashicorp/go-tfe/pull/944)
* Adds `AgentPool` relationship to options when creating and updating Run Tasks by @glennsarti [#944](https://github.com/hashicorp/go-tfe/pull/944)

# v1.82.0

## Enhancements

* Adds BETA support for speculative runs with `Stacks` resources and removes VCS repo validity check on `Stack` creation, which is EXPERIMENTAL, SUBJECT TO CHANGE, and may not be available to all users by @hwatkins05-hashicorp [#1119](https://github.com/hashicorp/go-tfe/pull/1119)
* Adds support for listing team tokens, by @mkam [#1109](https://github.com/hashicorp/go-tfe/pull/1109)

## Bug Fixes

* Fixes hard coded public terraform registry URL for ReadTerraformRegistryModule, by @paladin-devops [#1126](https://github.com/hashicorp/go-tfe/pull/1126)

# v1.81.0

## Enhancements
* Adds `IngressAttributes` field to `PolicySetVersion` by @jpadrianoGo [#1092](https://github.com/hashicorp/go-tfe/pull/1092)
* Adds `ConfirmedBy` field to `Run` by @jpadrianoGo [#1110](https://github.com/hashicorp/go-tfe/pull/1110)

# v1.80.0

## Enhancements
* Adds BETA support for `PolicyPaths` to the `Runs` interface, by sebasslash [#1104](https://github.com/hashicorp/go-tfe/pull/1104)

# v1.79.0

## BREAKING CHANGES

* Updates team token `Description` to be a pointer, allowing for both nil descriptions and empty string descriptions. Team token descriptions and the ability to create multiple team tokens is in BETA, which is EXPERIMENTAL, SUBJECT TO CHANGE, and may not be available to all users, by @mkam [#1088](https://github.com/hashicorp/go-tfe/pull/1088)

## Enhancements

* Adds `AgentPool` field to the OAuthClientUpdateOptions struct, which is used to associate a VCS Provider with an AgentPool for PrivateVCS support  by @jpogran [#1075](https://github.com/hashicorp/go-tfe/pull/1075)

* Add BETA support for use of OPA and Sentinel with Linux arm64 agents, which is EXPERIMENTAL, SUBJECT TO CHANGE, and may not be available to all users @natalie-todd [#1090](https://github.com/hashicorp/go-tfe/pull/1090)

# v1.78.0

## Enhancements
* Adds `Links` field to `EffectiveTagBindings` to check whether an effective tag binding is inherited, by @sebasslash [#1087](https://github.com/hashicorp/go-tfe/pull/1087)

# v1.77.0

## Enhancements

* Remove `DefaultProject` from `OrganizationUpdateOptions` to prevent updating an organization's default project, by @netramali [#1078](https://github.com/hashicorp/go-tfe/pull/1078)
* Adds support for creating multiple team tokens by adding `Description` to `TeamTokenCreateOptions`. This provides BETA support, which is EXPERIMENTAL, SUBJECT TO CHANGE, and may not be available to all users, by @mkam [#1083](https://github.com/hashicorp/go-tfe/pull/1083)
* Adds support for reading and deleting team tokens by ID, by @mkam [#1083](https://github.com/hashicorp/go-tfe/pull/1083)

## BREAKING CHANGES

In the last release, Runs interface method `ListForOrganization` included pagination fields `TotalCount` and `TotalPages`, but these are being removed as this feature approaches general availablity by @brandonc [#1074](https://github.com/hashicorp/go-tfe/pull/1074)


# v1.76.0

## Enhancements

* Adds `DefaultProject` to `OrganizationUpdateOptions` to support updating an organization's default project. This provides BETA support, which is EXPERIMENTAL, SUBJECT TO CHANGE, and may not be available to all users, by @mkam [#1056](https://github.com/hashicorp/go-tfe/pull/1056)
* Adds `ReadTerraformRegistryModule` to support reading a registry module from Terraform Registry's proxied endpoints by @paladin-devops [#1057](https://github.com/hashicorp/go-tfe/pull/1057)
* Adds a new method `ListForOrganization` to list Runs in an organization by @arybolovlev [#1059](https://github.com/hashicorp/go-tfe/pull/1059)

## Bug fixes

* Adds `ToolVersionArchitecture` to `AdminTerraformVersionUpdateOptions` and `AdminTerraformVersion`. This provides BETA support, which is EXPERIMENTAL, SUBJECT TO CHANGE, and may not be available to all users by @kelsi-hoyle [#1047](https://github.com/hashicorp/go-tfe/pull/1047)

# v1.75.0

## Enhancements

* Adds `EffectiveTagBindings` relation to projects and workspaces, allowing the relation to be included when listing projects or workspaces by @sebasslash [#1043](https://github.com/hashicorp/go-tfe/pull/1043)

# v1.74.1

## Enhancements

* Add parallelism to create options for TF Test Runs by @dsa0x [1037](https://github.com/hashicorp/go-tfe/pull/1025)

# v1.74.0

## Enhancements

* Add BETA support for adding custom project permission for variable sets `ProjectVariableSetsPermission` by @netramali [21879](https://github.com/hashicorp/atlas/pull/21879)

# v1.73.1

## Bug fixes

* Includes a critical security update in an upstream depdendency `hashicorp/go-slug` @NodyHub [#1025](https://github.com/hashicorp/go-tfe/pull/1025)
* Fix bug in BETA support for Linux arm64 agents, which is EXPERIMENTAL, SUBJECT TO CHANGE, and may not be available to all users @natalie-todd [#1022](https://github.com/hashicorp/go-tfe/pull/1022)

# v1.73.0

## Enhancements

* Add support for team notification configurations @notchairmk [#1016](https://github.com/hashicorp/go-tfe/pull/1016)

# v1.72.0

## Enhancements

* Add support for project level auto destroy settings @simonxmh [#1011](https://github.com/hashicorp/go-tfe/pull/1011)
* Add BETA support for Linux arm64 agents, which is EXPERIMENTAL, SUBJECT TO CHANGE, and may not be available to all users @natalie-todd [#1022](https://github.com/hashicorp/go-tfe/pull/1022)
* Adds support to delete all tag bindings on either a project or workspace by @sebasslash [#1023](https://github.com/hashicorp/go-tfe/pull/1023)

# v1.71.0

## Enhancements

* Add support for listing effective tag bindings for a workspace or project by @brandonc [#996](https://github.com/hashicorp/go-tfe/pull/996)
* Add support for listing no-code modules by @paladin-devops [#1003](https://github.com/hashicorp/go-tfe/pull/1003)

# v1.70.0

## Enhancements

* Actually adds support for adding/updating key/value tags, which was not unintentionally removed from the last release by @brandonc [#987](https://github.com/hashicorp/go-tfe/pull/987)

# v1.69.0

## Enhancements

* Adds BETA support for a variable set `Parent` relation, which is EXPERIMENTAL, SUBJECT TO CHANGE, and may not be available to all users by @jbonhag [#992](https://github.com/hashicorp/go-tfe/pull/992)
* Add support for adding/updating key/value tags by @brandonc [#991](https://github.com/hashicorp/go-tfe/pull/991)
* Add support for reading a registry module by its unique identifier by @dsa0x [#988](https://github.com/hashicorp/go-tfe/pull/988)
* Add support for enabling Stacks on an organization by @brandonc [#987](https://github.com/hashicorp/go-tfe/pull/987)
* Add support for filtering by key/value tags by @brandonc [#987](https://github.com/hashicorp/go-tfe/pull/987)
* Adds `SpeculativePlanManagementEnabled` field to `Organization` by @lilincmu [#983](https://github.com/hashicorp/go-tfe/pull/983)

# v1.68.0

## Enhancements

* Add support for reading a no-code module's variables by @paladin-devops [#979](https://github.com/hashicorp/go-tfe/pull/979)
* Add Waypoint entitlements (the `waypoint-actions` and `waypoint-templates-and-addons` attributes) to `Entitlements` by @ignatius-j [#984](https://github.com/hashicorp/go-tfe/pull/984)

# v1.67.1

## Bug Fixes

* Fixes a bug in `NewRequest` that did not allow query parameters to be specified in the first parameter, which broke several methods: `RegistryModules ReadVersion`, `VariableSets UpdateWorkspaces`, and `Workspaces Readme` by @brandonc [#982](https://github.com/hashicorp/go-tfe/pull/982)

# v1.67.0

## Enhancements

* `Workspaces`: The `Unlock` method now returns a `ErrWorkspaceLockedStateVersionStillPending` error if the latest state version upload is still pending within the platform. This is a retryable error. by @brandonc [#978](https://github.com/hashicorp/go-tfe/pull/978)

# v1.66.0

## Enhancements

* Adds `billable-rum-count` attribute to `StateVersion` by @shoekstra [#974](https://github.com/hashicorp/go-tfe/pull/974)

## Bug Fixes

* Fixed the incorrect error "workspace already unlocked" being returned when attempting to unlock a workspace that was locked by a Team or different User @ctrombley / @lucasmelin [#975](https://github.com/hashicorp/go-tfe/pull/975)

# v1.65.0

## Enhancements

* Adds support for deleting `Stacks` that still have deployments through `ForceDelete` by @hashimoon [#969](https://github.com/hashicorp/go-tfe/pull/969)

## Bug Fixes

* Fixed `RegistryNoCodeModules` method `UpgradeWorkspace` to return a `WorkspaceUpgrade` type. This resulted in a BREAKING CHANGE, yet the previous type was not properly decoded nor reflective of the actual API result by @paladin-devops [#955](https://github.com/hashicorp/go-tfe/pull/955)

# v1.64.2

## Enhancements

* Adds support for including no-code permissions to the `OrganizationPermissions` struct [#967](https://github.com/hashicorp/go-tfe/pull/967)

# v1.64.1

## Bug Fixes

* Fixes BETA feature regression in `Stacks` associated with decoding `StackVCSRepo` data by @brandonc [#964](https://github.com/hashicorp/go-tfe/pull/964)

# v1.64.0

* Adds support for creating different organization token types by @glennsarti [#943](https://github.com/hashicorp/go-tfe/pull/943)
* Adds more BETA support for `Stacks` resources, which is is EXPERIMENTAL, SUBJECT TO CHANGE, and may not be available to all users by @DanielMSchmidt [#963](https://github.com/hashicorp/go-tfe/pull/963)

# v1.63.0

## Enhancements

* Adds more BETA support for `Stacks` resources, which is is EXPERIMENTAL, SUBJECT TO CHANGE, and may not be available to all users by @brandonc [#957](https://github.com/hashicorp/go-tfe/pull/957) and @DanielMSchmidt [#960](https://github.com/hashicorp/go-tfe/pull/960)

# v1.62.0

## Bug Fixes

* Fixed `RegistryNoCodeModules` methods `CreateWorkspace` and `UpdateWorkspace` to return a `Workspace` type. This resulted in a BREAKING CHANGE, yet the previous type was not properly decoded nor reflective of the actual API result by @paladin-devops [#954](https://github.com/hashicorp/go-tfe/pull/954)

## Enhancements

* Adds `AllowMemberTokenManagement` permission to `Team` by @juliannatetreault [#922](https://github.com/hashicorp/go-tfe/pull/922)
* Adds `PrivateRunTasks` field to Entitlements by @glennsarti [#944](https://github.com/hashicorp/go-tfe/pull/944)
* Adds `AgentPool` relationship to options when creating and updating Run Tasks by @glennsarti [#944](https://github.com/hashicorp/go-tfe/pull/944)

# v1.61.0

## Enhancements

* Adds support for creating no-code workspaces by @paladin-devops [#927](https://github.com/hashicorp/go-tfe/pull/927)
* Adds support for upgrading no-code workspaces by @paladin-devops [#935](https://github.com/hashicorp/go-tfe/pull/935)

# v1.60.0

## Enhancements

* Adds more BETA support for `Stacks` resources, which is EXPERIMENTAL, SUBJECT TO CHANGE, and may not be available to all users by @brandonc. [#934](https://github.com/hashicorp/go-tfe/pull/934)

# v1.59.0

## Features

* Adds support for the Run Tasks Integration API by @karvounis-form3 [#929](https://github.com/hashicorp/go-tfe/pull/929)

# v1.58.0

## Enhancements

* Adds BETA support for `Stacks` resources, which is EXPERIMENTAL, SUBJECT TO CHANGE, and may not be available to all users by @brandonc. [#920](https://github.com/hashicorp/go-tfe/pull/920)
* Adds support for managing resources that have HCP IDs by @roncodingenthusiast. [#924](https://github.com/hashicorp/go-tfe/pull/924)

# v1.57.0

## Enhancements

* Adds the `IsUnified` field to `Project`, `Organization` and `Team` by @roncodingenthusiast [#915](https://github.com/hashicorp/go-tfe/pull/915)
* Adds Workspace auto-destroy notification types to `NotificationTriggerType` by @notchairmk [#918](https://github.com/hashicorp/go-tfe/pull/918)
* Adds `CreatedAfter` and `CreatedBefore` Date Time filters to `AdminRunsListOptions` by @maed223 [#916](https://github.com/hashicorp/go-tfe/pull/916)

# v1.56.0

## Enhancements
* Adds `ManageAgentPools` permission to team `OrganizationAccess` by @emlanctot [#901](https://github.com/hashicorp/go-tfe/pull/901)

# v1.55.0

## Enhancements
* Adds the `CurrentRunStatus` filter to allow filtering workspaces by their current run status by @arybolovlev [#899](https://github.com/hashicorp/go-tfe/pull/899)

# v1.54.0

## Enhancements
* Adds the `AutoDestroyActivityDuration` field to `Workspace` by @notchairmk [#902](https://github.com/hashicorp/go-tfe/pull/902)

## Deprecations
* The `IsSiteAdmin` field on User has been deprecated. Use the `IsAdmin` field instead [#900](https://github.com/hashicorp/go-tfe/pull/900)

# v1.53.0

## Enhancements
* Adds `ManageTeams`, `ManageOrganizationAccess`, and `AccessSecretTeams` permissions to team `OrganizationAccess` by @juliannatetreault [#874](https://github.com/hashicorp/go-tfe/pull/874)
* Mocks are now generated using the go.uber.org/mock package [#897](https://github.com/hashicorp/go-tfe/pull/897)

# v1.52.0

## Enhancements
* Add `EnforcementLevel` to `Policy` create and update options. This will replace the deprecated `[]Enforce` method for specifying enforcement level. @JarrettSpiker [#895](https://github.com/hashicorp/go-tfe/pull/895)

## Deprecations
* The `Enforce` fields on `Policy`, `PolicyCreateOptions`, and `PolicyUpdateOptions` have been deprecated. Use the `EnforcementLevel` instead. @JarrettSpiker [#895](https://github.com/hashicorp/go-tfe/pull/895)

# v1.51.0

## Enhancements
* Adds `Teams` field to `OrganizationMembershipCreateOptions` to allow users to be added to teams at the same time they are invited to an organization. by @JarrettSpiker [#886](https://github.com/hashicorp/go-tfe/pull/886)
* `IsCloud()` returns true when TFP-AppName is "HCP Terraform" by @sebasslash [#891](https://github.com/hashicorp/go-tfe/pull/891)
* `OrganizationScoped` attribute for `OAuthClient` is now generally available by @netramali [#873](https://github.com/hashicorp/go-tfe/pull/873)

# v1.50.0

## Enhancements
* Adds Bitbucket Data Center as a new `ServiceProviderType` and ensures similar validation as Bitbucket Server by @zainq11 [#879](https://github.com/hashicorp/go-tfe/pull/879)
* Add `GlobalRunTasks` field to `Entitlements`. by @glennsarti [#865](https://github.com/hashicorp/go-tfe/pull/865)
* Add `Global` field to `RunTask`. by @glennsarti [#865](https://github.com/hashicorp/go-tfe/pull/865)
* Add `Stages` field to `WorkspaceRunTask`. by @glennsarti [#865](https://github.com/hashicorp/go-tfe/pull/865)
* Changing BETA `OrganizationScoped` attribute of `OAuthClient` to be a pointer for bug fix by @netramali [884](https://github.com/hashicorp/go-tfe/pull/884)
* Adds `Query` parameter to `VariableSetListOptions` to allow searching variable sets by name, by @JarrettSpiker[#877](https://github.com/hashicorp/go-tfe/pull/877)

## Deprecations
* The `Stage` field has been deprecated on `WorkspaceRunTask`. Instead, use `Stages`. by @glennsarti [#865](https://github.com/hashicorp/go-tfe/pull/865)

# v1.49.0

## Enhancements
* Adds `post_apply` to list of possible `stages` for Run Tasks by @glennsarti [#878](https://github.com/hashicorp/go-tfe/pull/878)

# v1.48.0

## Features
* For Terraform Enterprise users who have data retention policies defined on Organizations or Workspaces: A new DataRetentionPolicyChoice relation has been added to reflect that [data retention policies are polymorphic](https://developer.hashicorp.com/terraform/enterprise/api-docs/data-retention-policies#data-retention-policy-types). Organizations and workspaces may be related to a `DataRetentionPolicyDeleteOlder` or `DataRetentionPolicyDontDelete` record through the `DataRetentionPolicyChoice` struct. Data retention policies can be read using `ReadDataRetentionPolicyChoice`, and set or updated (including changing their type) using `SetDataRetentionPolicyDeleteOlder` or `SetDataRetentionPolicyDontDelete` by  @JarrettSpiker [#652](https://github.com/hashicorp/go-tfe/pull/844)

## Deprecations
* The `DataRetentionPolicy` type, and the `DataRetentionPolicy` relationship on `Organization` and `Workspace`s have been deprecated. The `DataRetentionPolicy` type is equivalent to the new `DataRetentionPolicyDeleteOlder`. The Data retention policy relationships on `Organization` and `Workspace`s are now [polymorphic](https://developer.hashicorp.com/terraform/enterprise/api-docs/data-retention-policies#data-retention-policy-types), and are represented by the `DataRetentionPolicyChoice` relationship. The existing `DataRetentionPolicy` relationship will continue to be populated when reading an `Organization` or `Workspace`, but it may be removed in a future release. @JarrettSpiker [#652](https://github.com/hashicorp/go-tfe/pull/844)
* The `SetDataRetentionPolicy` function on `Organizations` and `Workspaces` is now deprecated in favour of `SetDataRetentionPolicyDeleteOlder` or `SetDataRetentionPolicyDontDelete`. `SetDataRetentionPolicy` will only update the data retention policy when communicating with TFE versions v202311 and v202312. @JarrettSpiker [#652](https://github.com/hashicorp/go-tfe/pull/844)
* The `ReadDataRetentionPolicy` function on `Organizations` and `Workspaces` is now deprecated in favour of `ReadDataRetentionPolicyChoice`. `ReadDataRetentionPolicyChoice` may return the different multiple data retention policy types added in TFE 202401-1. `SetDataRetentionPolicy` will only update the data retention policy when communicating with TFE versions v202311 and v202312. @JarrettSpiker [#652](https://github.com/hashicorp/go-tfe/pull/844)

## Enhancements
* Adds `Variables` relationship field to `Workspace` by @arybolovlev [#872](https://github.com/hashicorp/go-tfe/pull/872)

# v1.47.1

## Bug fixes
* Change the error message for `ErrWorkspaceStillProcessing` to be the same error message returned by the API by @uturunku1 [#864](https://github.com/hashicorp/go-tfe/pull/864)

# v1.47.0

## Enhancements
* Adds BETA `description` attribute to `Project` by @netramali [#861](https://github.com/hashicorp/go-tfe/pull/861)
* Adds `Read` method to `TestVariables` by @aaabdelgany [#851](https://github.com/hashicorp/go-tfe/pull/851)

# v1.46.0

## Enhancements
* Adds `Query` field to `Project` and `Team` list options, to allow projects and teams to be searched by name by @JarrettSpiker [#849](https://github.com/hashicorp/go-tfe/pull/849)
* Adds `AgenPool` relation to `OAuthClient` create options to support for Private VCS by enabling creation of OAuth Client when AgentPoolID is set (as an optional param) @roleesinhaHC [#841](https://github.com/hashicorp/go-tfe/pull/841)
* Add `Sort` field to workspace list options @Maed223 [#859](https://github.com/hashicorp/go-tfe/pull/859)

# v1.45.0

## Enhancements
* Updates go-tfe client to export the instance name using `AppName()` @sebasslash [#848](https://github.com/hashicorp/go-tfe/pull/848)
* Add `DeleteByName` API endpoint to `RegistryModule` @laurenolivia [#847](https://github.com/hashicorp/go-tfe/pull/847)
* Update deprecated `RegistryModule` endpoints `DeleteProvider` and `DeleteVersion` with new API calls @laurenolivia [#847](https://github.com/hashicorp/go-tfe/pull/847)

# v1.44.0

## Enhancements
* Updates `Workspaces` to include an `AutoDestroyAt` attribute on create and update by @notchairmk and @ctrombley [#786](https://github.com/hashicorp/go-tfe/pull/786)
* Adds `AgentsEnabled` and `PolicyToolVersion` attributes to `PolicySet` by @mrinalirao [#752](https://github.com/hashicorp/go-tfe/pull/752)

# v1.43.0

## Features
* Adds `AggregatedCommitStatusEnabled` field to `Organization` by @mjyocca [#829](https://github.com/hashicorp/go-tfe/pull/829)

## Enhancements
* Adds `GlobalProviderSharing` field to `AdminOrganization` by @alex-ikse [#837](https://github.com/hashicorp/go-tfe/pull/837)

# v1.42.0

## Deprecations
* The `Sourceable` field has been deprecated on `RunTrigger`. Instead, use `SourceableChoice` to locate the non-empty field representing the actual sourceable value by @brandonc [#816](https://github.com/hashicorp/go-tfe/pull/816)

## Features
* Added `AdminOPAVersion` and `AdminSentinelVersion` Terraform Enterprise admin endpoints by @mrinalirao [#758](https://github.com/hashicorp/go-tfe/pull/758)

## Enhancements
* Adds `LockedBy` relationship field to `Workspace` by @brandonc [#816](https://github.com/hashicorp/go-tfe/pull/816)
* Adds `CreatedBy` relationship field to `TeamToken`, `UserToken`, and `OrganizationToken` by @brandonc [#816](https://github.com/hashicorp/go-tfe/pull/816)
* Added `Sentinel` field to `PolicyResult` by @stefan-kiss. [Issue#790](https://github.com/hashicorp/go-tfe/issues/790)

# v1.41.0

## Enhancements

* Allow managing workspace and organization data retention policies by @mwudka [#801](https://github.com/hashicorp/go-tfe/pull/817)

# v1.40.0

## Bug Fixes
* Removed unused field `AgentPoolID` from the Workspace model. (Callers should be using the `AgentPool` relation instead) by @brandonc [#815](https://github.com/hashicorp/go-tfe/pull/815)

## Enhancements
* Add organization scope field for oauth clients by @Netra2104 [#812](https://github.com/hashicorp/go-tfe/pull/812)
* Added BETA support for including `projects` relationship to oauth_client on create by @Netra2104 [#806](https://github.com/hashicorp/go-tfe/pull/806)
* Added BETA method `AddProjects` and `RemoveProjects` for attaching/detaching oauth_client to projects by Netra2104 [#806](https://github.com/hashicorp/go-tfe/pull/806)
* Adds a missing interface `WorkspaceResources` and the `List` method by @stefan-kiss [Issue#754](https://github.com/hashicorp/go-tfe/issues/754)

# v1.39.2

## Bug Fixes
* Fixes a dependency build failure for 32 bit linux architectures by @brandonc [#814](https://github.com/hashicorp/go-tfe/pull/814)

# v1.39.1

## Bug Fixes
* Fixes an issue where the request body is not preserved during certain retry scenarios by @sebasslash [#813](https://github.com/hashicorp/go-tfe/pull/813)

# v1.39.0

## Features
* New WorkspaceSettingOverwritesOptions field for allowing workspaces to defer some settings to a default from their organization or project by @SwiftEngineer [#762](https://github.com/hashicorp/go-tfe/pull/762)
* Added support for setting a default execution mode and agent pool at the organization level by @SwiftEngineer [#762](https://github.com/hashicorp/go-tfe/pull/762)
* Added validation when configuring registry module publishing by @hashimoon [#804](https://github.com/hashicorp/go-tfe/pull/804)
* Removed BETA labels for StateVersion Upload method, ConfigurationVersion `provisional` field, and `save-plan` runs by @brandonc [#800](https://github.com/hashicorp/go-tfe/pull/800)
* Allow soft deleting, restoring, and permanently deleting StateVersion and ConfigurationVersion backing data by @mwudka [#801](https://github.com/hashicorp/go-tfe/pull/801)
* Added the `AutoApplyRunTrigger` attribute to Workspaces by @nfagerlund [#798](https://github.com/hashicorp/go-tfe/pull/798)
* Removed BETA labels for `priority` attribute in variable sets by @Netra2104 [#796](https://github.com/hashicorp/go-tfe/pull/796)

# v1.38.0

## Features
* Added BETA support for including `priority` attribute to variable_set on create and update by @Netra2104 [#778](https://github.com/hashicorp/go-tfe/pull/778)

# v1.37.0

## Features
* Add the tags attribute to VCSRepo to be used with registry modules by @hashimoon [#793](https://github.com/hashicorp/go-tfe/pull/793)

# v1.36.0

## Features
* Added BETA support for private module registry test variables by @aaabdelgany [#787](https://github.com/hashicorp/go-tfe/pull/787)

## Bug Fixes
* Fix incorrect attribute type for `RegistryModule.VCSRepo.Tags` by @hashimoon [#789](https://github.com/hashicorp/go-tfe/pull/789)
* Fix nil dereference panic within `StateVersions` `upload` after not handling certain state version create errors by @brandonc [#792](https://github.com/hashicorp/go-tfe/pull/792)

# v1.35.0

## Features
* Added BETA support for private module registry tests by @hashimoon [#781](https://github.com/hashicorp/go-tfe/pull/781)

## Enhancements
* Removed beta flags for `PolicySetProjects` and `PolicySetWorkspaceExclusions` by @Netra2104 [#770](https://github.com/hashicorp/go-tfe/pull/770)

# v1.34.0

## Features
* Added support for the new Terraform Test Runs API by @liamcervante [#755](https://github.com/hashicorp/go-tfe/pull/755)

## Bug Fixes
* "project" was being rejected as an invalid `Include` option when listing workspaces by @brandonc [#765](https://github.com/hashicorp/go-tfe/pull/765)


# v1.33.0

## Enhancements
* Removed beta tags for TeamProjectAccess by @rberecka [#756](https://github.com/hashicorp/go-tfe/pull/756)
* Added BETA support for including `workspaceExclusions` relationship to policy_set on create by @Netra2104 [#757](https://github.com/hashicorp/go-tfe/pull/757)
* Added BETA method `AddWorkspaceExclusions` and `RemoveWorkspaceExclusions` for attaching/detaching workspace-exclusions to a policy-set by @hs26gill [#761](https://github.com/hashicorp/go-tfe/pull/761)

# v1.32.1

## Dependency Update
* Updated go-slug dependency to v0.12.1

# v1.32.0

## Enhancements
* Added BETA support for adding and updating custom permissions to `TeamProjectAccesses`. A `TeamProjectAccessType` of `"custom"` can set various permissions applied at
the project level to the project itself (`TeamProjectAccessProjectPermissionsOptions`) and all of the workspaces in a project (`TeamProjectAccessWorkspacePermissionsOptions`) by @rberecka [#745](https://github.com/hashicorp/go-tfe/pull/745)
* Added BETA field `Provisional` to `ConfigurationVersions` by @brandonc [#746](https://github.com/hashicorp/go-tfe/pull/746)


# v1.31.0

## Enhancements
* Added BETA support for including `projects` relationship and `projects-count` attribute to policy_set on create by @hs26gill [#737](https://github.com/hashicorp/go-tfe/pull/737)
* Added BETA method `AddProjects` and `RemoveProjects` for attaching/detaching policy set to projects by @Netra2104 [#735](https://github.com/hashicorp/go-tfe/pull/735)

# v1.30.0

## Enhancements
* Adds `SignatureSigningMethod` and `SignatureDigestMethod` fields in `AdminSAMLSetting` struct by @karvounis-form3 [#731](https://github.com/hashicorp/go-tfe/pull/731)
* Adds `Certificate`, `PrivateKey`, `TeamManagementEnabled`, `AuthnRequestsSigned`, `WantAssertionsSigned`, `SignatureSigningMethod`, `SignatureDigestMethod` fields in `AdminSAMLSettingsUpdateOptions` struct by @karvounis-form3 [#731](https://github.com/hashicorp/go-tfe/pull/731)

# v1.29.0

## Enhancements
* Adds `RunPreApplyCompleted` run status by @uk1288 [#727](https://github.com/hashicorp/go-tfe/pull/727)
* Added BETA support for saved plan runs, by @nfagerlund [#724](https://github.com/hashicorp/go-tfe/pull/724)
    * New `SavePlan` fields in `Run` and `RunCreateOptions`
    * New `RunPlannedAndSaved` `RunStatus` value
    * New `PlannedAndSavedAt` field in `RunStatusTimestamps`
    * New `RunOperationSavePlan` constant for run list filters

# v1.28.0

## Enhancements
* Update `Workspaces` to include associated `project` resource by @glennsarti [#714](https://github.com/hashicorp/go-tfe/pull/714)
* Adds BETA method `Upload` method to `StateVersions` and support for pending state versions by @brandonc [#717](https://github.com/hashicorp/go-tfe/pull/717)
* Adds support for the query parameter `q` to search `Organization Tags` by name by @sharathrnair87 [#720](https://github.com/hashicorp/go-tfe/pull/720)
* Added ContextWithResponseHeaderHook support to `IPRanges` by @brandonc [#717](https://github.com/hashicorp/go-tfe/pull/717)

## Bug Fixes
* `ConfigurationVersions`, `PolicySetVersions`, and `RegistryModules` `Upload` methods were sending API credentials to the specified upload URL, which was unnecessary by @brandonc [#717](https://github.com/hashicorp/go-tfe/pull/717)

# v1.27.0

## Enhancements
* Adds `RunPreApplyRunning` and `RunQueuingApply` run statuses by @uk1288 [#712](https://github.com/hashicorp/go-tfe/pull/712)

## Bug Fixes
* AgentPool `Update` is not able to remove all allowed workspaces from an agent pool. That operation is now handled by a separate `UpdateAllowedWorkspaces` method using `AgentPoolAllowedWorkspacesUpdateOptions` by @hs26gill [#701](https://github.com/hashicorp/go-tfe/pull/701)

# v1.26.0

## Enhancements

* Adds BETA fields `ResourceImports` count to both `Plan` and `Apply` types as well as `AllowConfigGeneration` to the `Run` struct type. These fields are not generally available and are subject to change in a future release.

# v1.25.1

## Bug Fixes
* Workspace safe delete conflict error when workspace is locked has been restored
to the original message using the error `ErrWorkspaceLockedCannotDelete` instead of
`ErrWorkspaceLocked`

# v1.25.0

## Enhancements
* Workspace safe delete 409 conflict errors associated with resources still being managed or being processed (indicating that you should try again later) are now the named errors  `ErrWorkspaceStillProcessing` and `ErrWorkspaceNotSafeToDelete` by @brandonc [#703](https://github.com/hashicorp/go-tfe/pull/703)

# v1.24.0

## Enhancements
* Adds support for a new variable field `version-id` by @arybolovlev [#697](https://github.com/hashicorp/go-tfe/pull/697)
* Adds `ExpiredAt` field to `OrganizationToken`, `TeamToken`, and `UserToken`. This enhancement will be available in TFE release, v202305-1. @JuliannaTetreault [#672](https://github.com/hashicorp/go-tfe/pull/672)
* Adds `ContextWithResponseHeaderHook` context for use with the ClientRequest Do method that allows callers to define a callback which receives raw http Response headers.  @apparentlymart [#689](https://github.com/hashicorp/go-tfe/pull/689)


# v1.23.0

## Features
* `ApplyToProjects` and `RemoveFromProjects` to `VariableSets` endpoints now generally available.
* `ListForProject` to `VariableSets` endpoints now generally available.

## Enhancements
* Adds `OrganizationScoped` and `AllowedWorkspaces` fields for creating workspace scoped agent pools and adds `AllowedWorkspacesName` for filtering agents pools associated with a given workspace by @hs26gill [#682](https://github.com/hashicorp/go-tfe/pull/682/files)

## Bug Fixes


# v1.22.0

## Beta API Changes
* The beta `no_code` field in `RegistryModuleCreateOptions` has been changed from `bool` to `*bool` and will be removed in a future version because a new, preferred method for managing no-code registry modules has been added in this release.

## Features
* Add beta endpoints `Create`, `Read`, `Update`, and `Delete` to manage no-code provisioning for a `RegistryModule`. This allows users to enable no-code provisioning for a registry module, and to configure the provisioning settings for that module version. This also allows users to disable no-code provisioning for a module version. @dsa0x [#669](https://github.com/hashicorp/go-tfe/pull/669)

# v1.21.0

## Features
* Add beta endpoints `ApplyToProjects`  and `RemoveFromProjects` to `VariableSets`.  Applying a variable set to a project will apply that variable set to all current and future workspaces in that project.
* Add beta endpoint `ListForProject` to `VariableSets` to list all variable sets applied to a project.
* Add endpoint `RunEvents` which lists events for a specific run by @glennsarti [#680](https://github.com/hashicorp/go-tfe/pull/680)

## Bug Fixes
* `VariableSets.Read` did not honor the Include values due to a syntax error in the struct tag of `VariableSetReadOptions` by @sgap [#678](https://github.com/hashicorp/go-tfe/pull/678)

## Enhancements
* Adds `ProjectID` filter to allow filtering of workspaces of a given project in an organization by @hs26gill [#671](https://github.com/hashicorp/go-tfe/pull/671)
* Adds `Name` filter to allow filtering of projects by @hs26gill [#668](https://github.com/hashicorp/go-tfe/pull/668/files)
* Adds `ManageMembership` permission to team `OrganizationAccess` by @JarrettSpiker [#652](https://github.com/hashicorp/go-tfe/pull/652)
* Adds `RotateKey` and `TrimKey` Admin endpoints by @mpminardi [#666](https://github.com/hashicorp/go-tfe/pull/666)
* Adds `Permissions` to `User` by @jeevanragula [#674](https://github.com/hashicorp/go-tfe/pull/674)
* Adds `IsEnterprise` and `IsCloud` boolean methods to the client by @sebasslash [#675](https://github.com/hashicorp/go-tfe/pull/675)

# v1.20.0

## Enhancements
* Update team project access to include additional project roles by @joekarl [#642](https://github.com/hashicorp/go-tfe/pull/642)

# v1.19.0

## Enhancements
* Removed Beta tags from `Project` features by @hs26gill [#637](https://github.com/hashicorp/go-tfe/pull/637)
* Add `Filter` and `Sort` fields to `AdminWorkspaceListOptions` to allow filtering and sorting of workspaces by @laurenolivia [#641](https://github.com/hashicorp/go-tfe/pull/641)
* Add support for `List` and `Read` Github app installation APIs by @roleesinhaHC [#655](https://github.com/hashicorp/go-tfe/pull/655)
* Add `GHAInstallationID` field to `VCSRepoOptions` and `VCSRepo` structs by @roleesinhaHC [#655](https://github.com/hashicorp/go-tfe/pull/655)

# v1.18.0

## Enhancements
* Adds `BaseURL` and `BaseRegistryURL` methods to `Client` to expose its configuration by @brandonc [#638](https://github.com/hashicorp/go-tfe/pull/638)
* Adds `ReadWorkspaces` and `ReadProjects` permissions to `Organizations` by @JuliannaTetreault [#614](https://github.com/hashicorp/go-tfe/pull/614)

# v1.17.0

## Enhancements
* Add Beta endpoint `TeamProjectAccesses` to manage Project Access for Teams by @hs26gill [#599](https://github.com/hashicorp/go-tfe/pull/599)
* Updates api doc links from terraform.io to developer.hashicorp domain by @uk1288 [#629](https://github.com/hashicorp/go-tfe/pull/629)
* Adds `UploadTarGzip()` method to `RegistryModules` and `ConfigurationVersions` interface by @sebasslash [#623](https://github.com/hashicorp/go-tfe/pull/623)
* Adds `ManageProjects` field to `OrganizationAccess` struct by @hs26gill [#633](https://github.com/hashicorp/go-tfe/pull/633)
* Adds agent-count to `AgentPools` endpoint. @evilensky [#611](https://github.com/hashicorp/go-tfe/pull/611)
* Adds `Links` to `Workspace`, (currently contains "self" and "self-html" paths) @brandonc [#622](https://github.com/hashicorp/go-tfe/pull/622)

# v1.16.0

## Bug Fixes

* Project names were being incorrectly validated as ID's @brandonc [#608](https://github.com/hashicorp/go-tfe/pull/608)

## Enhancements
* Adds `List()` method to `GPGKeys` interface by @sebasslash [#602](https://github.com/hashicorp/go-tfe/pull/602)
* Adds `ProviderBinaryUploaded` field to `RegistryPlatforms` struct by @sebasslash [#602](https://github.com/hashicorp/go-tfe/pull/602)

# v1.15.0

## Enhancements

* Add Beta `Projects` endpoint. The API is in not yet available to all users @hs26gill [#564](https://github.com/hashicorp/go-tfe/pull/564)

# v1.14.0

## Enhancements

* Adds Beta parameter `Overridable` for OPA `policy set` update API (`PolicySetUpdateOptions`) @mrinalirao [#594](https://github.com/hashicorp/go-tfe/pull/594)
* Adds new task stage status values representing `canceled`, `errored`, `unreachable` @mrinalirao [#594](https://github.com/hashicorp/go-tfe/pull/594)

# v1.13.0

## Bug Fixes

* Fixes `AuditTrail` pagination parameters (`CurrentPage`, `PreviousPage`, `NextPage`, `TotalPages`, `TotalCount`), which were not deserialized after reading from the List endpoint by @brandonc [#586](https://github.com/hashicorp/go-tfe/pull/586)

## Enhancements

* Add OPA support to the Policy Set APIs by @mrinalirao [#575](https://github.com/hashicorp/go-tfe/pull/575)
* Add OPA support to the Policy APIs by @mrinalirao [#579](https://github.com/hashicorp/go-tfe/pull/579)
* Add support for enabling no-code provisioning in an existing or new `RegistryModule` by @miguelhrocha [#562](https://github.com/hashicorp/go-tfe/pull/562)
* Add Policy Evaluation and Policy Set Outcome APIs by @mrinalirao [#583](https://github.com/hashicorp/go-tfe/pull/583)
* Add OPA support to Task Stage APIs by @mrinalirao [#584](https://github.com/hashicorp/go-tfe/pull/584)

# v1.12.0

## Enhancements

* Add `search[wildcard-name]` to `WorkspaceListOptions` by @laurenolivia [#569](https://github.com/hashicorp/go-tfe/pull/569)
* Add `NotificationTriggerAssessmentCheckFailed` notification trigger type by @rexredinger [#549](https://github.com/hashicorp/go-tfe/pull/549)
* Add `RemoteTFEVersion()` to the `Client` interface, which exposes the `X-TFE-Version` header set by a remote TFE instance by @sebasslash [#563](https://github.com/hashicorp/go-tfe/pull/563)
* Validate the module version as a version instead of an ID [#409](https://github.com/hashicorp/go-tfe/pull/409)
* Add `AllowForceDeleteWorkspaces` setting to `Organizations` by @JarrettSpiker [#539](https://github.com/hashicorp/go-tfe/pull/539)
* Add `SafeDelete` and `SafeDeleteID` APIs to `Workspaces` by @JarrettSpiker [#539](https://github.com/hashicorp/go-tfe/pull/539)
* Add `ForceExecute()` to `Runs` to allow force executing a run by @annawinkler [#570](https://github.com/hashicorp/go-tfe/pull/570)
* Pre-plan and Pre-Apply Run Tasks are now generally available (beta comments removed) by @glennsarti [#555](https://github.com/hashicorp/go-tfe/pull/555)

# v1.11.0

## Enhancements

* Add `Query` and `Status` fields to `OrganizationMembershipListOptions` to allow filtering memberships by status or username by @sebasslash [#550](https://github.com/hashicorp/go-tfe/pull/550)
* Add `ListForWorkspace` method to `VariableSets` interface to enable fetching variable sets associated with a workspace by @tstapler [#552](https://github.com/hashicorp/go-tfe/pull/552)
* Add `NotificationTriggerAssessmentDrifted` and `NotificationTriggerAssessmentFailed` notification trigger types by @lawliet89 [#542](https://github.com/hashicorp/go-tfe/pull/542)

## Bug Fixes
* Fix marshalling of run variables in `RunCreateOptions`. The `Variables` field type in `Run` struct has changed from `[]*RunVariable` to `[]*RunVariableAttr` by @Uk1288 [#531](https://github.com/hashicorp/go-tfe/pull/531)

# v1.10.0

## Enhancements

* Add `Query` param field to `OrganizationListOptions` to allow searching based on name or email by @laurenolivia [#529](https://github.com/hashicorp/go-tfe/pull/529)
* Add optional `AssessmentsEnforced` to organizations and `AssessmentsEnabled` to workspaces for managing the workspace and organization health assessment (drift detection) setting by @rexredinger [#462](https://github.com/hashicorp/go-tfe/pull/462)

## Bug Fixes
* Fixes null value returned in variable set relationship in `VariableSetVariable` by @sebasslash [#521](https://github.com/hashicorp/go-tfe/pull/521)

# v1.9.0

## Enhancements
* `RunListOptions` is generally available, and rename field (Name -> User) by @mjyocca [#472](https://github.com/hashicorp/go-tfe/pull/472)
* [Beta] Adds optional `JsonState` field to `StateVersionCreateOptions` by @megan07 [#514](https://github.com/hashicorp/go-tfe/pull/514)

## Bug Fixes
* Fixed invalid memory address error when using `TaskResults` field by @glennsarti [#517](https://github.com/hashicorp/go-tfe/pull/517)

# v1.8.0

## Enhancements

* Adds support for reading and listing Agents by @laurenolivia [#456](https://github.com/hashicorp/go-tfe/pull/456)
* It was previously logged that we added an `Include` param field to `PolicySetListOptions` to allow policy list to include related resource data such as workspaces, policies, newest_version, or current_version by @Uk1288 [#497](https://github.com/hashicorp/go-tfe/pull/497) in 1.7.0, but this was a mistake and the field is added in v1.8.0

# v1.7.0

## Enhancements

* Adds new run creation attributes: `allow-empty-apply`, `terraform-version`, `plan-only` by @sebasslash [#482](https://github.com/hashicorp/go-tfe/pull/447)
* Adds additional Task Stage and Run Statuses for Pre-plan run tasks by @glennsarti [#469](https://github.com/hashicorp/go-tfe/pull/469)
* Adds `stage` field to the create and update methods for Workspace Run Tasks by @glennsarti [#469](https://github.com/hashicorp/go-tfe/pull/469)
* Adds `ResourcesProcessed`, `StateVersion`, `TerraformVersion`, `Modules`, `Providers`, and `Resources` fields to the State Version struct by @laurenolivia [#484](https://github.com/hashicorp/go-tfe/pull/484)
* Add `Include` param field to `PolicySetListOptions` to allow policy list to include related resource data such as workspaces, policies, newest_version, or current_version by @Uk1288 [#497](https://github.com/hashicorp/go-tfe/pull/497)
* Allow FileTriggersEnabled to be set to false when Git tags are present by @mjyocca @hashimoon  [#468] (https://github.com/hashicorp/go-tfe/pull/468)

# v1.6.0

## Enhancements
* Remove beta messaging for Run Tasks by @glennsarti [#447](https://github.com/hashicorp/go-tfe/pull/447)
* Adds `Description` field to the `RunTask` object by @glennsarti [#447](https://github.com/hashicorp/go-tfe/pull/447)
* Add `Name` field to `OAuthClient` by @barrettclark [#466](https://github.com/hashicorp/go-tfe/pull/466)
* Add support for creating both public and private `RegistryModule` with no VCS connection by @Uk1288 [#460](https://github.com/hashicorp/go-tfe/pull/460)
* Add `ConfigurationSourceAdo` configuration source option by @mjyocca [#467](https://github.com/hashicorp/go-tfe/pull/467)
* [beta] state version outputs may now include a detailed-type attribute in a future API release by @brandonc [#479](https://github.com/hashicorp/go-tfe/pull/429)

# v1.5.0

## Enhancements
* [beta] Add support for triggering Workspace runs through matching Git tags [#434](https://github.com/hashicorp/go-tfe/pull/434)
* Add `Query` param field to `AgentPoolListOptions` to allow searching based on agent pool name, by @JarrettSpiker [#417](https://github.com/hashicorp/go-tfe/pull/417)
* Add organization scope and allowed workspaces field for scope agents by @Netra2104 [#453](https://github.com/hashicorp/go-tfe/pull/453)
* Adds `Namespace` and `RegistryName` fields to `RegistryModuleID` to allow reading of Public Registry Modules by @Uk1288 [#464](https://github.com/hashicorp/go-tfe/pull/464)

## Bug fixes
* Fixed JSON mapping for Configuration Versions failing to properly set the `speculative` property [#459](https://github.com/hashicorp/go-tfe/pull/459)

# v1.4.0

## Enhancements
* Adds `RetryServerErrors` field to the `Config` object by @sebasslash [#439](https://github.com/hashicorp/go-tfe/pull/439)
* Adds support for the GPG Keys API by @sebasslash [#429](https://github.com/hashicorp/go-tfe/pull/429)
* Adds support for new `WorkspaceLimit` Admin setting for organizations [#425](https://github.com/hashicorp/go-tfe/pull/425)
* Adds support for new `ExcludeTags` workspace list filter field by @Uk1288 [#438](https://github.com/hashicorp/go-tfe/pull/438)
* [beta] Adds additional filter fields to `RunListOptions` by @mjyocca [#424](https://github.com/hashicorp/go-tfe/pull/424)
* [beta] Renames the optional StateVersion field `ExtState` to `JSONStateOutputs` and changes the purpose and type by @annawinkler [#444](https://github.com/hashicorp/go-tfe/pull/444) and @brandoncroft [#452](https://github.com/hashicorp/go-tfe/pull/452)

# v1.3.0

## Enhancements
* Adds support for Microsoft Teams notification configuration by @JarrettSpiker [#398](https://github.com/hashicorp/go-tfe/pull/389)
* Add support for Audit Trail API by @sebasslash [#407](https://github.com/hashicorp/go-tfe/pull/407)
* Adds Private Registry Provider, Provider Version, and Provider Platform APIs support by @joekarl and @annawinkler [#313](https://github.com/hashicorp/go-tfe/pull/313)
* Adds List Registry Modules endpoint by @chroju [#385](https://github.com/hashicorp/go-tfe/pull/385)
* Adds `WebhookURL` field to `VCSRepo` struct by @kgns [#413](https://github.com/hashicorp/go-tfe/pull/413)
* Adds `Category` field to `VariableUpdateOptions` struct by @jtyr [#397](https://github.com/hashicorp/go-tfe/pull/397)
* Adds `TriggerPatterns` to `Workspace` by @matejrisek [#400](https://github.com/hashicorp/go-tfe/pull/400)
* [beta] Adds `ExtState` field to `StateVersionCreateOptions` by @brandonc [#416](https://github.com/hashicorp/go-tfe/pull/416)

# v1.2.0

## Enhancements
* Adds support for reading current state version outputs to StateVersionOutputs, which can be useful for reading outputs when users don't have the necessary permissions to read the entire state by @brandonc [#370](https://github.com/hashicorp/go-tfe/pull/370)
* Adds Variable Set methods for `ApplyToWorkspaces` and `RemoveFromWorkspaces` by @byronwolfman [#375](https://github.com/hashicorp/go-tfe/pull/375)
* Adds `Names` query param field to `TeamListOptions` by @sebasslash [#393](https://github.com/hashicorp/go-tfe/pull/393)
* Adds `Emails` query param field to `OrganizationMembershipListOptions` by @sebasslash [#393](https://github.com/hashicorp/go-tfe/pull/393)
* Adds Run Tasks API support by @glennsarti [#381](https://github.com/hashicorp/go-tfe/pull/381), [#382](https://github.com/hashicorp/go-tfe/pull/382) and [#383](https://github.com/hashicorp/go-tfe/pull/383)


## Bug fixes
* Fixes ignored comment when performing apply, discard, cancel, and force-cancel run actions [#388](https://github.com/hashicorp/go-tfe/pull/388)

# v1.1.0

## Enhancements

* Add Variable Set API support by @rexredinger [#305](https://github.com/hashicorp/go-tfe/pull/305)
* Add Comments API support by @alex-ikse [#355](https://github.com/hashicorp/go-tfe/pull/355)
* Add beta support for SSOTeamID to `Team`, `TeamCreateOptions`, `TeamUpdateOptions` by @xlgmokha [#364](https://github.com/hashicorp/go-tfe/pull/364)

# v1.0.0

## Breaking Changes
* Renamed methods named Generate to Create for `AgentTokens`, `OrganizationTokens`, `TeamTokens`, `UserTokens` by @sebasslash [#327](https://github.com/hashicorp/go-tfe/pull/327)
* Methods that express an action on a relationship have been prefixed with a verb, e.g `Current()` is now `ReadCurrent()` by @sebasslash [#327](https://github.com/hashicorp/go-tfe/pull/327)
* All list option structs are now pointers @uturunku1 [#309](https://github.com/hashicorp/go-tfe/pull/309)
* All errors have been refactored into constants in `errors.go` @uturunku1 [#310](https://github.com/hashicorp/go-tfe/pull/310)
* The `ID` field in Create/Update option structs has been renamed to `Type` in accordance with the JSON:API spec by @omarismail, @uturunku1 [#190](https://github.com/hashicorp/go-tfe/pull/190), [#323](https://github.com/hashicorp/go-tfe/pull/323), [#332](https://github.com/hashicorp/go-tfe/pull/332)
* Nested URL params (consisting of an organization, module and provider name) used to identify a `RegistryModule` have been refactored into a struct `RegistryModuleID` by @sebasslash [#337](https://github.com/hashicorp/go-tfe/pull/337)


## Enhancements
* Added missing include fields for `AdminRuns`, `AgentPools`, `ConfigurationVersions`, `OAuthClients`, `Organizations`, `PolicyChecks`, `PolicySets`, `Policies` and `RunTriggers` by @uturunku1 [#339](https://github.com/hashicorp/go-tfe/pull/339)
* Cleanup documentation and improve consistency by @uturunku1 [#331](https://github.com/hashicorp/go-tfe/pull/331)
* Add more linters to our CI pipeline by @sebasslash [#326](https://github.com/hashicorp/go-tfe/pull/326)
* Resolve `TFE_HOSTNAME` as fallback for `TFE_ADDRESS` by @sebasslash [#340](https://github.com/hashicorp/go-tfe/pull/326)
* Adds a `fetching` status to `RunStatus` and adds the `Archive` method to the ConfigurationVersions interface by @mpminardi [#338](https://github.com/hashicorp/go-tfe/pull/338)
* Added a `Download` method to the `ConfigurationVersions` interface by @tylerwolf [#358](https://github.com/hashicorp/go-tfe/pull/358)
* API Coverage documentation by @laurenolivia [#334](https://github.com/hashicorp/go-tfe/pull/334)

## Bug Fixes
* Fixed invalid memory address error when `AdminSMTPSettingsUpdateOptions.Auth` field is empty and accessed by @uturunku1 [#335](https://github.com/hashicorp/go-tfe/pull/335)<|MERGE_RESOLUTION|>--- conflicted
+++ resolved
@@ -1,13 +1,12 @@
 # Unreleased
 
-<<<<<<< HEAD
-## Enhancements
+## Enhancements
+
 * Add `Sort` option to `Agents` and `AgentPools`, by @twitnithegirl [#1193](https://github.com/hashicorp/go-tfe/pull/1193)
-=======
+
 ## Bug Fixes
 
 * Fixes timestamp attribute mapping for deployment runs to use correct API field names (`created-at`/`updated-at` instead of `started-at`/`completed-at`) by @shwetamurali [#1199](https://github.com/hashicorp/go-tfe/pull/1199)
->>>>>>> c1204c24
 
 # v1.91.0
 
