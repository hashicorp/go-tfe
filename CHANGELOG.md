# Unreleased

## Enhancements

* Adds `Logs` method to `QueryRuns`, which is EXPERIMENTAL, SUBJECT TO CHANGE, and may not be available to all users by @brandonc [#1186](https://github.com/hashicorp/go-tfe/pull/1186)
<<<<<<< HEAD
* Adds `CanceledAt`, `RunEvents`, `TriggerReason` field to `Run` by @jpadrianoGo [#1161](https://github.com/hashicorp/go-tfe/pull/1161)
=======
* Adds `CreatedAt` field to `AgentPool` by @jpadrianoGo [#1150](https://github.com/hashicorp/go-tfe/pull/1150)
>>>>>>> f28c9092
* Adds `CreatedBy` relation to `AgentToken` by @jpadrianoGo [#1149](https://github.com/hashicorp/go-tfe/pull/1149)

# v1.90.0

## Bug Fixes

* Fixes `IngressAttributes` field decoding in `PolicySetVersion` by @rageshganeshkumar [#1164](https://github.com/hashicorp/go-tfe/pull/1164)
* Fixes issue [1061](https://github.com/hashicorp/go-tfe/issues/1061), validation accepts all RunStatus including `"cost_estimated"` by @KenCox-Hashicorp [#1171](https://github.com/hashicorp/go-tfe/pull/1171)

## Enhancements
* Add support for querying and filtering private registry modules based on a search query, `provider`, `registry_name` and `organization_name`, by @gautambaghel [#1179](https://github.com/hashicorp/go-tfe/pull/1179) 
* Adds support for `RegistryModule` VCS source_directory and tag_prefix options, by @jillrami [#1154] (https://github.com/hashicorp/go-tfe/pull/1154)
* Adds endpoint for reruning a stack deployment by @hwatkins05-hashicorp/@Maed223 [#1176](https://github.com/hashicorp/go-tfe/pull/1176)
* Adds `ReadByName` for `StackDeploymentGroup` by @Maed223 [#1181](https://github.com/hashicorp/go-tfe/pull/1181)
* Adds BETA support for listing `QueryRuns`, which is EXPERIMENTAL, SUBJECT TO CHANGE, and may not be available to all users by @brandonc [#1177](https://github.com/hashicorp/go-tfe/pull/1177)
* Adds BETA support for `CreateAndUpload` for `StackConfiguration`, which is EXPERIMENTAL, SUBJECT TO CHANGE, and may not be available to all users by @Maed223 [#1184](https://github.com/hashicorp/go-tfe/pull/1184)


# v1.89.0

## Enhancements
* Add the `Links` attribute to the `StackDeploymentStep` struct to support the deployment step GET endpoint by @shwetamurali [#1167](https://github.com/h)
* Adds endpoint for cancelling `StackDeploymentRun` by @Maed223 [#1172](https://github.com/hashicorp/go-tfe/pull/1172)
* Adds `CreatedAt` and `UpdatedAt` fields to `StackConfiguration` by @Maed223 [#1168](https://github.com/hashicorp/go-tfe/pull/1168)
* Adds endpoint for advancing `StackDeploymentStep` by @hwatkins05-hashicorp [#1166](https://github.com/hashicorp/go-tfe/pull/1166)

# v1.88.0

## Enhancements

* Adds BETA support for reading, testing and updating Organization Audit Configuration by @glennsarti-hashi [#1151](https://github.com/hashicorp/go-tfe/pull/1151)
* Adds `Completed` status to `StackConfiguration` by @hwatkins05-hashicorp [#1163](https://github.com/hashicorp/go-tfe/pull/1163)

# v1.87.0

## Bug Fixes

* Fixes incorrect primary key usage on `StackDeploymentRun`, `StackDeploymentGroup`, and `StackDeploymentStep`, by @Maed223 [#1156](https://github.com/hashicorp/go-tfe/pull/1156)

## Enhancements

* Updates endpoint for updating stack configuration from `actions/update-configuration` to `fetch-latest-from-vcs` by @hwatkins05-hashicorp [#1157](https://github.com/hashicorp/go-tfe/pull/1157)

# v1.86.0

## Enhancements

* Adds option for `Includes` for `StackDeploymentRuns` Read/List, by @Maed223 [#1152](https://github.com/hashicorp/go-tfe/pull/1152)

# v1.85.0

## Bug Fixes

* Fix the registry URL path used for `ReadTerraformRegistryModule` by @paladin-devops [#1141](https://github.com/hashicorp/go-tfe/pull/1141)

## Enhancements

* Adds support for managing reserved tag keys within a TFE organization, by @ctrombley [#1145](https://github.com/hashicorp/go-tfe/pull/1145)

# v1.84.0

## Enhancements

* Adds BETA support for listing `StackConfigurationList`, which is EXPERIMENTAL, SUBJECT TO CHANGE, and may not be available to all users by @shwetamurali [#1138](https://github.com/hashicorp/go-tfe/pull/1138)
* Adds BETA support for approving all plans for a stack deployment run, which is EXPERIMENTAL, SUBJECT TO CHANGE, and may not be available to all users by @ctrombley [#1136](https://github.com/hashicorp/go-tfe/pull/1136)
* Adds BETA support for listing and reading `StackDeploymentSteps`, which is EXPERIMENTAL, SUBJECT TO CHANGE, and may not be available to all users by @ctrombley [#1133](https://github.com/hashicorp/go-tfe/pull/1133)
* Adds BETA support for approving all plans in `StackDeploymentGroups`, which is EXPERIMENTAL, SUBJECT TO CHANGE, and may not be available to all users by @hwatkins05-hashicorp [#1137](https://github.com/hashicorp/go-tfe/pull/1137)

## Bug Fixes

* Fix the registry URL path used for `ReadTerraformRegistryModule` by @paladin-devops [#1141](https://github.com/hashicorp/go-tfe/pull/1141)

# v1.83.0

## Enhancements

* Adds BETA support for listing `StackDeploymentRuns`, which is EXPERIMENTAL, SUBJECT TO CHANGE, and may not be available to all users by @shwetamurali [#1134](https://github.com/hashicorp/go-tfe/pull/1134)
* Add support for HCP Terraform `/api/v2/workspaces/{external_id}/all-vars` API endpoint to fetch the list of all variables available to a workspace (include inherited variables from varsets) by @debrin-hc [#1105](https://github.com/hashicorp/go-tfe/pull/1105)
* Adds BETA support for listing `StackDeploymentGroups`, which is EXPERIMENTAL, SUBJECT TO CHANGE, and may not be available to all users by @hwatkins05-hashicorp [#1128](https://github.com/hashicorp/go-tfe/pull/1128)
* Adds BETA support for removing/adding VCS backing for a Stack, which is EXPERIMENTAL, SUBJECT TO CHANGE, and may not be available to all users by @Maed223 [#1131](https://github.com/hashicorp/go-tfe/pull/1131)
* Adds BETA support for reading a `StackDeploymentGroup`, which is EXPERIMENTAL, SUBJECT TO CHANGE, and may not be available to all users by @hwatkins05-hashicorp [#1132](https://github.com/hashicorp-go-tfe/pull/1132)

## Enhancements

* Adds `PrivateRunTasks` field to Entitlements by @glennsarti [#944](https://github.com/hashicorp/go-tfe/pull/944)
* Adds `AgentPool` relationship to options when creating and updating Run Tasks by @glennsarti [#944](https://github.com/hashicorp/go-tfe/pull/944)

# v1.82.0

## Enhancements

* Adds BETA support for speculative runs with `Stacks` resources and removes VCS repo validity check on `Stack` creation, which is EXPERIMENTAL, SUBJECT TO CHANGE, and may not be available to all users by @hwatkins05-hashicorp [#1119](https://github.com/hashicorp/go-tfe/pull/1119)
* Adds support for listing team tokens, by @mkam [#1109](https://github.com/hashicorp/go-tfe/pull/1109)

## Bug Fixes

* Fixes hard coded public terraform registry URL for ReadTerraformRegistryModule, by @paladin-devops [#1126](https://github.com/hashicorp/go-tfe/pull/1126)

# v1.81.0

## Enhancements
* Adds `IngressAttributes` field to `PolicySetVersion` by @jpadrianoGo [#1092](https://github.com/hashicorp/go-tfe/pull/1092)
* Adds `ConfirmedBy` field to `Run` by @jpadrianoGo [#1110](https://github.com/hashicorp/go-tfe/pull/1110)

# v1.80.0

## Enhancements
* Adds BETA support for `PolicyPaths` to the `Runs` interface, by sebasslash [#1104](https://github.com/hashicorp/go-tfe/pull/1104)

# v1.79.0

## BREAKING CHANGES

* Updates team token `Description` to be a pointer, allowing for both nil descriptions and empty string descriptions. Team token descriptions and the ability to create multiple team tokens is in BETA, which is EXPERIMENTAL, SUBJECT TO CHANGE, and may not be available to all users, by @mkam [#1088](https://github.com/hashicorp/go-tfe/pull/1088)

## Enhancements

* Adds `AgentPool` field to the OAuthClientUpdateOptions struct, which is used to associate a VCS Provider with an AgentPool for PrivateVCS support  by @jpogran [#1075](https://github.com/hashicorp/go-tfe/pull/1075)

* Add BETA support for use of OPA and Sentinel with Linux arm64 agents, which is EXPERIMENTAL, SUBJECT TO CHANGE, and may not be available to all users @natalie-todd [#1090](https://github.com/hashicorp/go-tfe/pull/1090)

# v1.78.0

## Enhancements
* Adds `Links` field to `EffectiveTagBindings` to check whether an effective tag binding is inherited, by @sebasslash [#1087](https://github.com/hashicorp/go-tfe/pull/1087)

# v1.77.0

## Enhancements

* Remove `DefaultProject` from `OrganizationUpdateOptions` to prevent updating an organization's default project, by @netramali [#1078](https://github.com/hashicorp/go-tfe/pull/1078)
* Adds support for creating multiple team tokens by adding `Description` to `TeamTokenCreateOptions`. This provides BETA support, which is EXPERIMENTAL, SUBJECT TO CHANGE, and may not be available to all users, by @mkam [#1083](https://github.com/hashicorp/go-tfe/pull/1083)
* Adds support for reading and deleting team tokens by ID, by @mkam [#1083](https://github.com/hashicorp/go-tfe/pull/1083)

## BREAKING CHANGES

In the last release, Runs interface method `ListForOrganization` included pagination fields `TotalCount` and `TotalPages`, but these are being removed as this feature approaches general availablity by @brandonc [#1074](https://github.com/hashicorp/go-tfe/pull/1074)


# v1.76.0

## Enhancements

* Adds `DefaultProject` to `OrganizationUpdateOptions` to support updating an organization's default project. This provides BETA support, which is EXPERIMENTAL, SUBJECT TO CHANGE, and may not be available to all users, by @mkam [#1056](https://github.com/hashicorp/go-tfe/pull/1056)
* Adds `ReadTerraformRegistryModule` to support reading a registry module from Terraform Registry's proxied endpoints by @paladin-devops [#1057](https://github.com/hashicorp/go-tfe/pull/1057)
* Adds a new method `ListForOrganization` to list Runs in an organization by @arybolovlev [#1059](https://github.com/hashicorp/go-tfe/pull/1059)

## Bug fixes

* Adds `ToolVersionArchitecture` to `AdminTerraformVersionUpdateOptions` and `AdminTerraformVersion`. This provides BETA support, which is EXPERIMENTAL, SUBJECT TO CHANGE, and may not be available to all users by @kelsi-hoyle [#1047](https://github.com/hashicorp/go-tfe/pull/1047)

# v1.75.0

## Enhancements

* Adds `EffectiveTagBindings` relation to projects and workspaces, allowing the relation to be included when listing projects or workspaces by @sebasslash [#1043](https://github.com/hashicorp/go-tfe/pull/1043)

# v1.74.1

## Enhancements

* Add parallelism to create options for TF Test Runs by @dsa0x [1037](https://github.com/hashicorp/go-tfe/pull/1025)

# v1.74.0

## Enhancements

* Add BETA support for adding custom project permission for variable sets `ProjectVariableSetsPermission` by @netramali [21879](https://github.com/hashicorp/atlas/pull/21879)

# v1.73.1

## Bug fixes

* Includes a critical security update in an upstream depdendency `hashicorp/go-slug` @NodyHub [#1025](https://github.com/hashicorp/go-tfe/pull/1025)
* Fix bug in BETA support for Linux arm64 agents, which is EXPERIMENTAL, SUBJECT TO CHANGE, and may not be available to all users @natalie-todd [#1022](https://github.com/hashicorp/go-tfe/pull/1022)

# v1.73.0

## Enhancements

* Add support for team notification configurations @notchairmk [#1016](https://github.com/hashicorp/go-tfe/pull/1016)

# v1.72.0

## Enhancements

* Add support for project level auto destroy settings @simonxmh [#1011](https://github.com/hashicorp/go-tfe/pull/1011)
* Add BETA support for Linux arm64 agents, which is EXPERIMENTAL, SUBJECT TO CHANGE, and may not be available to all users @natalie-todd [#1022](https://github.com/hashicorp/go-tfe/pull/1022)
* Adds support to delete all tag bindings on either a project or workspace by @sebasslash [#1023](https://github.com/hashicorp/go-tfe/pull/1023)

# v1.71.0

## Enhancements

* Add support for listing effective tag bindings for a workspace or project by @brandonc [#996](https://github.com/hashicorp/go-tfe/pull/996)
* Add support for listing no-code modules by @paladin-devops [#1003](https://github.com/hashicorp/go-tfe/pull/1003)

# v1.70.0

## Enhancements

* Actually adds support for adding/updating key/value tags, which was not unintentionally removed from the last release by @brandonc [#987](https://github.com/hashicorp/go-tfe/pull/987)

# v1.69.0

## Enhancements

* Adds BETA support for a variable set `Parent` relation, which is EXPERIMENTAL, SUBJECT TO CHANGE, and may not be available to all users by @jbonhag [#992](https://github.com/hashicorp/go-tfe/pull/992)
* Add support for adding/updating key/value tags by @brandonc [#991](https://github.com/hashicorp/go-tfe/pull/991)
* Add support for reading a registry module by its unique identifier by @dsa0x [#988](https://github.com/hashicorp/go-tfe/pull/988)
* Add support for enabling Stacks on an organization by @brandonc [#987](https://github.com/hashicorp/go-tfe/pull/987)
* Add support for filtering by key/value tags by @brandonc [#987](https://github.com/hashicorp/go-tfe/pull/987)
* Adds `SpeculativePlanManagementEnabled` field to `Organization` by @lilincmu [#983](https://github.com/hashicorp/go-tfe/pull/983)

# v1.68.0

## Enhancements

* Add support for reading a no-code module's variables by @paladin-devops [#979](https://github.com/hashicorp/go-tfe/pull/979)
* Add Waypoint entitlements (the `waypoint-actions` and `waypoint-templates-and-addons` attributes) to `Entitlements` by @ignatius-j [#984](https://github.com/hashicorp/go-tfe/pull/984)

# v1.67.1

## Bug Fixes

* Fixes a bug in `NewRequest` that did not allow query parameters to be specified in the first parameter, which broke several methods: `RegistryModules ReadVersion`, `VariableSets UpdateWorkspaces`, and `Workspaces Readme` by @brandonc [#982](https://github.com/hashicorp/go-tfe/pull/982)

# v1.67.0

## Enhancements

* `Workspaces`: The `Unlock` method now returns a `ErrWorkspaceLockedStateVersionStillPending` error if the latest state version upload is still pending within the platform. This is a retryable error. by @brandonc [#978](https://github.com/hashicorp/go-tfe/pull/978)

# v1.66.0

## Enhancements

* Adds `billable-rum-count` attribute to `StateVersion` by @shoekstra [#974](https://github.com/hashicorp/go-tfe/pull/974)

## Bug Fixes

* Fixed the incorrect error "workspace already unlocked" being returned when attempting to unlock a workspace that was locked by a Team or different User @ctrombley / @lucasmelin [#975](https://github.com/hashicorp/go-tfe/pull/975)

# v1.65.0

## Enhancements

* Adds support for deleting `Stacks` that still have deployments through `ForceDelete` by @hashimoon [#969](https://github.com/hashicorp/go-tfe/pull/969)

## Bug Fixes

* Fixed `RegistryNoCodeModules` method `UpgradeWorkspace` to return a `WorkspaceUpgrade` type. This resulted in a BREAKING CHANGE, yet the previous type was not properly decoded nor reflective of the actual API result by @paladin-devops [#955](https://github.com/hashicorp/go-tfe/pull/955)

# v1.64.2

## Enhancements

* Adds support for including no-code permissions to the `OrganizationPermissions` struct [#967](https://github.com/hashicorp/go-tfe/pull/967)

# v1.64.1

## Bug Fixes

* Fixes BETA feature regression in `Stacks` associated with decoding `StackVCSRepo` data by @brandonc [#964](https://github.com/hashicorp/go-tfe/pull/964)

# v1.64.0

* Adds support for creating different organization token types by @glennsarti [#943](https://github.com/hashicorp/go-tfe/pull/943)
* Adds more BETA support for `Stacks` resources, which is is EXPERIMENTAL, SUBJECT TO CHANGE, and may not be available to all users by @DanielMSchmidt [#963](https://github.com/hashicorp/go-tfe/pull/963)

# v1.63.0

## Enhancements

* Adds more BETA support for `Stacks` resources, which is is EXPERIMENTAL, SUBJECT TO CHANGE, and may not be available to all users by @brandonc [#957](https://github.com/hashicorp/go-tfe/pull/957) and @DanielMSchmidt [#960](https://github.com/hashicorp/go-tfe/pull/960)

# v1.62.0

## Bug Fixes

* Fixed `RegistryNoCodeModules` methods `CreateWorkspace` and `UpdateWorkspace` to return a `Workspace` type. This resulted in a BREAKING CHANGE, yet the previous type was not properly decoded nor reflective of the actual API result by @paladin-devops [#954](https://github.com/hashicorp/go-tfe/pull/954)

## Enhancements

* Adds `AllowMemberTokenManagement` permission to `Team` by @juliannatetreault [#922](https://github.com/hashicorp/go-tfe/pull/922)
* Adds `PrivateRunTasks` field to Entitlements by @glennsarti [#944](https://github.com/hashicorp/go-tfe/pull/944)
* Adds `AgentPool` relationship to options when creating and updating Run Tasks by @glennsarti [#944](https://github.com/hashicorp/go-tfe/pull/944)

# v1.61.0

## Enhancements

* Adds support for creating no-code workspaces by @paladin-devops [#927](https://github.com/hashicorp/go-tfe/pull/927)
* Adds support for upgrading no-code workspaces by @paladin-devops [#935](https://github.com/hashicorp/go-tfe/pull/935)

# v1.60.0

## Enhancements

* Adds more BETA support for `Stacks` resources, which is EXPERIMENTAL, SUBJECT TO CHANGE, and may not be available to all users by @brandonc. [#934](https://github.com/hashicorp/go-tfe/pull/934)

# v1.59.0

## Features

* Adds support for the Run Tasks Integration API by @karvounis-form3 [#929](https://github.com/hashicorp/go-tfe/pull/929)

# v1.58.0

## Enhancements

* Adds BETA support for `Stacks` resources, which is EXPERIMENTAL, SUBJECT TO CHANGE, and may not be available to all users by @brandonc. [#920](https://github.com/hashicorp/go-tfe/pull/920)
* Adds support for managing resources that have HCP IDs by @roncodingenthusiast. [#924](https://github.com/hashicorp/go-tfe/pull/924)

# v1.57.0

## Enhancements

* Adds the `IsUnified` field to `Project`, `Organization` and `Team` by @roncodingenthusiast [#915](https://github.com/hashicorp/go-tfe/pull/915)
* Adds Workspace auto-destroy notification types to `NotificationTriggerType` by @notchairmk [#918](https://github.com/hashicorp/go-tfe/pull/918)
* Adds `CreatedAfter` and `CreatedBefore` Date Time filters to `AdminRunsListOptions` by @maed223 [#916](https://github.com/hashicorp/go-tfe/pull/916)

# v1.56.0

## Enhancements
* Adds `ManageAgentPools` permission to team `OrganizationAccess` by @emlanctot [#901](https://github.com/hashicorp/go-tfe/pull/901)

# v1.55.0

## Enhancements
* Adds the `CurrentRunStatus` filter to allow filtering workspaces by their current run status by @arybolovlev [#899](https://github.com/hashicorp/go-tfe/pull/899)

# v1.54.0

## Enhancements
* Adds the `AutoDestroyActivityDuration` field to `Workspace` by @notchairmk [#902](https://github.com/hashicorp/go-tfe/pull/902)

## Deprecations
* The `IsSiteAdmin` field on User has been deprecated. Use the `IsAdmin` field instead [#900](https://github.com/hashicorp/go-tfe/pull/900)

# v1.53.0

## Enhancements
* Adds `ManageTeams`, `ManageOrganizationAccess`, and `AccessSecretTeams` permissions to team `OrganizationAccess` by @juliannatetreault [#874](https://github.com/hashicorp/go-tfe/pull/874)
* Mocks are now generated using the go.uber.org/mock package [#897](https://github.com/hashicorp/go-tfe/pull/897)

# v1.52.0

## Enhancements
* Add `EnforcementLevel` to `Policy` create and update options. This will replace the deprecated `[]Enforce` method for specifying enforcement level. @JarrettSpiker [#895](https://github.com/hashicorp/go-tfe/pull/895)

## Deprecations
* The `Enforce` fields on `Policy`, `PolicyCreateOptions`, and `PolicyUpdateOptions` have been deprecated. Use the `EnforcementLevel` instead. @JarrettSpiker [#895](https://github.com/hashicorp/go-tfe/pull/895)

# v1.51.0

## Enhancements
* Adds `Teams` field to `OrganizationMembershipCreateOptions` to allow users to be added to teams at the same time they are invited to an organization. by @JarrettSpiker [#886](https://github.com/hashicorp/go-tfe/pull/886)
* `IsCloud()` returns true when TFP-AppName is "HCP Terraform" by @sebasslash [#891](https://github.com/hashicorp/go-tfe/pull/891)
* `OrganizationScoped` attribute for `OAuthClient` is now generally available by @netramali [#873](https://github.com/hashicorp/go-tfe/pull/873)

# v1.50.0

## Enhancements
* Adds Bitbucket Data Center as a new `ServiceProviderType` and ensures similar validation as Bitbucket Server by @zainq11 [#879](https://github.com/hashicorp/go-tfe/pull/879)
* Add `GlobalRunTasks` field to `Entitlements`. by @glennsarti [#865](https://github.com/hashicorp/go-tfe/pull/865)
* Add `Global` field to `RunTask`. by @glennsarti [#865](https://github.com/hashicorp/go-tfe/pull/865)
* Add `Stages` field to `WorkspaceRunTask`. by @glennsarti [#865](https://github.com/hashicorp/go-tfe/pull/865)
* Changing BETA `OrganizationScoped` attribute of `OAuthClient` to be a pointer for bug fix by @netramali [884](https://github.com/hashicorp/go-tfe/pull/884)
* Adds `Query` parameter to `VariableSetListOptions` to allow searching variable sets by name, by @JarrettSpiker[#877](https://github.com/hashicorp/go-tfe/pull/877)

## Deprecations
* The `Stage` field has been deprecated on `WorkspaceRunTask`. Instead, use `Stages`. by @glennsarti [#865](https://github.com/hashicorp/go-tfe/pull/865)

# v1.49.0

## Enhancements
* Adds `post_apply` to list of possible `stages` for Run Tasks by @glennsarti [#878](https://github.com/hashicorp/go-tfe/pull/878)

# v1.48.0

## Features
* For Terraform Enterprise users who have data retention policies defined on Organizations or Workspaces: A new DataRetentionPolicyChoice relation has been added to reflect that [data retention policies are polymorphic](https://developer.hashicorp.com/terraform/enterprise/api-docs/data-retention-policies#data-retention-policy-types). Organizations and workspaces may be related to a `DataRetentionPolicyDeleteOlder` or `DataRetentionPolicyDontDelete` record through the `DataRetentionPolicyChoice` struct. Data retention policies can be read using `ReadDataRetentionPolicyChoice`, and set or updated (including changing their type) using `SetDataRetentionPolicyDeleteOlder` or `SetDataRetentionPolicyDontDelete` by  @JarrettSpiker [#652](https://github.com/hashicorp/go-tfe/pull/844)

## Deprecations
* The `DataRetentionPolicy` type, and the `DataRetentionPolicy` relationship on `Organization` and `Workspace`s have been deprecated. The `DataRetentionPolicy` type is equivalent to the new `DataRetentionPolicyDeleteOlder`. The Data retention policy relationships on `Organization` and `Workspace`s are now [polymorphic](https://developer.hashicorp.com/terraform/enterprise/api-docs/data-retention-policies#data-retention-policy-types), and are represented by the `DataRetentionPolicyChoice` relationship. The existing `DataRetentionPolicy` relationship will continue to be populated when reading an `Organization` or `Workspace`, but it may be removed in a future release. @JarrettSpiker [#652](https://github.com/hashicorp/go-tfe/pull/844)
* The `SetDataRetentionPolicy` function on `Organizations` and `Workspaces` is now deprecated in favour of `SetDataRetentionPolicyDeleteOlder` or `SetDataRetentionPolicyDontDelete`. `SetDataRetentionPolicy` will only update the data retention policy when communicating with TFE versions v202311 and v202312. @JarrettSpiker [#652](https://github.com/hashicorp/go-tfe/pull/844)
* The `ReadDataRetentionPolicy` function on `Organizations` and `Workspaces` is now deprecated in favour of `ReadDataRetentionPolicyChoice`. `ReadDataRetentionPolicyChoice` may return the different multiple data retention policy types added in TFE 202401-1. `SetDataRetentionPolicy` will only update the data retention policy when communicating with TFE versions v202311 and v202312. @JarrettSpiker [#652](https://github.com/hashicorp/go-tfe/pull/844)

## Enhancements
* Adds `Variables` relationship field to `Workspace` by @arybolovlev [#872](https://github.com/hashicorp/go-tfe/pull/872)

# v1.47.1

## Bug fixes
* Change the error message for `ErrWorkspaceStillProcessing` to be the same error message returned by the API by @uturunku1 [#864](https://github.com/hashicorp/go-tfe/pull/864)

# v1.47.0

## Enhancements
* Adds BETA `description` attribute to `Project` by @netramali [#861](https://github.com/hashicorp/go-tfe/pull/861)
* Adds `Read` method to `TestVariables` by @aaabdelgany [#851](https://github.com/hashicorp/go-tfe/pull/851)

# v1.46.0

## Enhancements
* Adds `Query` field to `Project` and `Team` list options, to allow projects and teams to be searched by name by @JarrettSpiker [#849](https://github.com/hashicorp/go-tfe/pull/849)
* Adds `AgenPool` relation to `OAuthClient` create options to support for Private VCS by enabling creation of OAuth Client when AgentPoolID is set (as an optional param) @roleesinhaHC [#841](https://github.com/hashicorp/go-tfe/pull/841)
* Add `Sort` field to workspace list options @Maed223 [#859](https://github.com/hashicorp/go-tfe/pull/859)

# v1.45.0

## Enhancements
* Updates go-tfe client to export the instance name using `AppName()` @sebasslash [#848](https://github.com/hashicorp/go-tfe/pull/848)
* Add `DeleteByName` API endpoint to `RegistryModule` @laurenolivia [#847](https://github.com/hashicorp/go-tfe/pull/847)
* Update deprecated `RegistryModule` endpoints `DeleteProvider` and `DeleteVersion` with new API calls @laurenolivia [#847](https://github.com/hashicorp/go-tfe/pull/847)

# v1.44.0

## Enhancements
* Updates `Workspaces` to include an `AutoDestroyAt` attribute on create and update by @notchairmk and @ctrombley [#786](https://github.com/hashicorp/go-tfe/pull/786)
* Adds `AgentsEnabled` and `PolicyToolVersion` attributes to `PolicySet` by @mrinalirao [#752](https://github.com/hashicorp/go-tfe/pull/752)

# v1.43.0

## Features
* Adds `AggregatedCommitStatusEnabled` field to `Organization` by @mjyocca [#829](https://github.com/hashicorp/go-tfe/pull/829)

## Enhancements
* Adds `GlobalProviderSharing` field to `AdminOrganization` by @alex-ikse [#837](https://github.com/hashicorp/go-tfe/pull/837)

# v1.42.0

## Deprecations
* The `Sourceable` field has been deprecated on `RunTrigger`. Instead, use `SourceableChoice` to locate the non-empty field representing the actual sourceable value by @brandonc [#816](https://github.com/hashicorp/go-tfe/pull/816)

## Features
* Added `AdminOPAVersion` and `AdminSentinelVersion` Terraform Enterprise admin endpoints by @mrinalirao [#758](https://github.com/hashicorp/go-tfe/pull/758)

## Enhancements
* Adds `LockedBy` relationship field to `Workspace` by @brandonc [#816](https://github.com/hashicorp/go-tfe/pull/816)
* Adds `CreatedBy` relationship field to `TeamToken`, `UserToken`, and `OrganizationToken` by @brandonc [#816](https://github.com/hashicorp/go-tfe/pull/816)
* Added `Sentinel` field to `PolicyResult` by @stefan-kiss. [Issue#790](https://github.com/hashicorp/go-tfe/issues/790)

# v1.41.0

## Enhancements

* Allow managing workspace and organization data retention policies by @mwudka [#801](https://github.com/hashicorp/go-tfe/pull/817)

# v1.40.0

## Bug Fixes
* Removed unused field `AgentPoolID` from the Workspace model. (Callers should be using the `AgentPool` relation instead) by @brandonc [#815](https://github.com/hashicorp/go-tfe/pull/815)

## Enhancements
* Add organization scope field for oauth clients by @Netra2104 [#812](https://github.com/hashicorp/go-tfe/pull/812)
* Added BETA support for including `projects` relationship to oauth_client on create by @Netra2104 [#806](https://github.com/hashicorp/go-tfe/pull/806)
* Added BETA method `AddProjects` and `RemoveProjects` for attaching/detaching oauth_client to projects by Netra2104 [#806](https://github.com/hashicorp/go-tfe/pull/806)
* Adds a missing interface `WorkspaceResources` and the `List` method by @stefan-kiss [Issue#754](https://github.com/hashicorp/go-tfe/issues/754)

# v1.39.2

## Bug Fixes
* Fixes a dependency build failure for 32 bit linux architectures by @brandonc [#814](https://github.com/hashicorp/go-tfe/pull/814)

# v1.39.1

## Bug Fixes
* Fixes an issue where the request body is not preserved during certain retry scenarios by @sebasslash [#813](https://github.com/hashicorp/go-tfe/pull/813)

# v1.39.0

## Features
* New WorkspaceSettingOverwritesOptions field for allowing workspaces to defer some settings to a default from their organization or project by @SwiftEngineer [#762](https://github.com/hashicorp/go-tfe/pull/762)
* Added support for setting a default execution mode and agent pool at the organization level by @SwiftEngineer [#762](https://github.com/hashicorp/go-tfe/pull/762)
* Added validation when configuring registry module publishing by @hashimoon [#804](https://github.com/hashicorp/go-tfe/pull/804)
* Removed BETA labels for StateVersion Upload method, ConfigurationVersion `provisional` field, and `save-plan` runs by @brandonc [#800](https://github.com/hashicorp/go-tfe/pull/800)
* Allow soft deleting, restoring, and permanently deleting StateVersion and ConfigurationVersion backing data by @mwudka [#801](https://github.com/hashicorp/go-tfe/pull/801)
* Added the `AutoApplyRunTrigger` attribute to Workspaces by @nfagerlund [#798](https://github.com/hashicorp/go-tfe/pull/798)
* Removed BETA labels for `priority` attribute in variable sets by @Netra2104 [#796](https://github.com/hashicorp/go-tfe/pull/796)

# v1.38.0

## Features
* Added BETA support for including `priority` attribute to variable_set on create and update by @Netra2104 [#778](https://github.com/hashicorp/go-tfe/pull/778)

# v1.37.0

## Features
* Add the tags attribute to VCSRepo to be used with registry modules by @hashimoon [#793](https://github.com/hashicorp/go-tfe/pull/793)

# v1.36.0

## Features
* Added BETA support for private module registry test variables by @aaabdelgany [#787](https://github.com/hashicorp/go-tfe/pull/787)

## Bug Fixes
* Fix incorrect attribute type for `RegistryModule.VCSRepo.Tags` by @hashimoon [#789](https://github.com/hashicorp/go-tfe/pull/789)
* Fix nil dereference panic within `StateVersions` `upload` after not handling certain state version create errors by @brandonc [#792](https://github.com/hashicorp/go-tfe/pull/792)

# v1.35.0

## Features
* Added BETA support for private module registry tests by @hashimoon [#781](https://github.com/hashicorp/go-tfe/pull/781)

## Enhancements
* Removed beta flags for `PolicySetProjects` and `PolicySetWorkspaceExclusions` by @Netra2104 [#770](https://github.com/hashicorp/go-tfe/pull/770)

# v1.34.0

## Features
* Added support for the new Terraform Test Runs API by @liamcervante [#755](https://github.com/hashicorp/go-tfe/pull/755)

## Bug Fixes
* "project" was being rejected as an invalid `Include` option when listing workspaces by @brandonc [#765](https://github.com/hashicorp/go-tfe/pull/765)


# v1.33.0

## Enhancements
* Removed beta tags for TeamProjectAccess by @rberecka [#756](https://github.com/hashicorp/go-tfe/pull/756)
* Added BETA support for including `workspaceExclusions` relationship to policy_set on create by @Netra2104 [#757](https://github.com/hashicorp/go-tfe/pull/757)
* Added BETA method `AddWorkspaceExclusions` and `RemoveWorkspaceExclusions` for attaching/detaching workspace-exclusions to a policy-set by @hs26gill [#761](https://github.com/hashicorp/go-tfe/pull/761)

# v1.32.1

## Dependency Update
* Updated go-slug dependency to v0.12.1

# v1.32.0

## Enhancements
* Added BETA support for adding and updating custom permissions to `TeamProjectAccesses`. A `TeamProjectAccessType` of `"custom"` can set various permissions applied at
the project level to the project itself (`TeamProjectAccessProjectPermissionsOptions`) and all of the workspaces in a project (`TeamProjectAccessWorkspacePermissionsOptions`) by @rberecka [#745](https://github.com/hashicorp/go-tfe/pull/745)
* Added BETA field `Provisional` to `ConfigurationVersions` by @brandonc [#746](https://github.com/hashicorp/go-tfe/pull/746)


# v1.31.0

## Enhancements
* Added BETA support for including `projects` relationship and `projects-count` attribute to policy_set on create by @hs26gill [#737](https://github.com/hashicorp/go-tfe/pull/737)
* Added BETA method `AddProjects` and `RemoveProjects` for attaching/detaching policy set to projects by @Netra2104 [#735](https://github.com/hashicorp/go-tfe/pull/735)

# v1.30.0

## Enhancements
* Adds `SignatureSigningMethod` and `SignatureDigestMethod` fields in `AdminSAMLSetting` struct by @karvounis-form3 [#731](https://github.com/hashicorp/go-tfe/pull/731)
* Adds `Certificate`, `PrivateKey`, `TeamManagementEnabled`, `AuthnRequestsSigned`, `WantAssertionsSigned`, `SignatureSigningMethod`, `SignatureDigestMethod` fields in `AdminSAMLSettingsUpdateOptions` struct by @karvounis-form3 [#731](https://github.com/hashicorp/go-tfe/pull/731)

# v1.29.0

## Enhancements
* Adds `RunPreApplyCompleted` run status by @uk1288 [#727](https://github.com/hashicorp/go-tfe/pull/727)
* Added BETA support for saved plan runs, by @nfagerlund [#724](https://github.com/hashicorp/go-tfe/pull/724)
    * New `SavePlan` fields in `Run` and `RunCreateOptions`
    * New `RunPlannedAndSaved` `RunStatus` value
    * New `PlannedAndSavedAt` field in `RunStatusTimestamps`
    * New `RunOperationSavePlan` constant for run list filters

# v1.28.0

## Enhancements
* Update `Workspaces` to include associated `project` resource by @glennsarti [#714](https://github.com/hashicorp/go-tfe/pull/714)
* Adds BETA method `Upload` method to `StateVersions` and support for pending state versions by @brandonc [#717](https://github.com/hashicorp/go-tfe/pull/717)
* Adds support for the query parameter `q` to search `Organization Tags` by name by @sharathrnair87 [#720](https://github.com/hashicorp/go-tfe/pull/720)
* Added ContextWithResponseHeaderHook support to `IPRanges` by @brandonc [#717](https://github.com/hashicorp/go-tfe/pull/717)

## Bug Fixes
* `ConfigurationVersions`, `PolicySetVersions`, and `RegistryModules` `Upload` methods were sending API credentials to the specified upload URL, which was unnecessary by @brandonc [#717](https://github.com/hashicorp/go-tfe/pull/717)

# v1.27.0

## Enhancements
* Adds `RunPreApplyRunning` and `RunQueuingApply` run statuses by @uk1288 [#712](https://github.com/hashicorp/go-tfe/pull/712)

## Bug Fixes
* AgentPool `Update` is not able to remove all allowed workspaces from an agent pool. That operation is now handled by a separate `UpdateAllowedWorkspaces` method using `AgentPoolAllowedWorkspacesUpdateOptions` by @hs26gill [#701](https://github.com/hashicorp/go-tfe/pull/701)

# v1.26.0

## Enhancements

* Adds BETA fields `ResourceImports` count to both `Plan` and `Apply` types as well as `AllowConfigGeneration` to the `Run` struct type. These fields are not generally available and are subject to change in a future release.

# v1.25.1

## Bug Fixes
* Workspace safe delete conflict error when workspace is locked has been restored
to the original message using the error `ErrWorkspaceLockedCannotDelete` instead of
`ErrWorkspaceLocked`

# v1.25.0

## Enhancements
* Workspace safe delete 409 conflict errors associated with resources still being managed or being processed (indicating that you should try again later) are now the named errors  `ErrWorkspaceStillProcessing` and `ErrWorkspaceNotSafeToDelete` by @brandonc [#703](https://github.com/hashicorp/go-tfe/pull/703)

# v1.24.0

## Enhancements
* Adds support for a new variable field `version-id` by @arybolovlev [#697](https://github.com/hashicorp/go-tfe/pull/697)
* Adds `ExpiredAt` field to `OrganizationToken`, `TeamToken`, and `UserToken`. This enhancement will be available in TFE release, v202305-1. @JuliannaTetreault [#672](https://github.com/hashicorp/go-tfe/pull/672)
* Adds `ContextWithResponseHeaderHook` context for use with the ClientRequest Do method that allows callers to define a callback which receives raw http Response headers.  @apparentlymart [#689](https://github.com/hashicorp/go-tfe/pull/689)


# v1.23.0

## Features
* `ApplyToProjects` and `RemoveFromProjects` to `VariableSets` endpoints now generally available.
* `ListForProject` to `VariableSets` endpoints now generally available.

## Enhancements
* Adds `OrganizationScoped` and `AllowedWorkspaces` fields for creating workspace scoped agent pools and adds `AllowedWorkspacesName` for filtering agents pools associated with a given workspace by @hs26gill [#682](https://github.com/hashicorp/go-tfe/pull/682/files)

## Bug Fixes


# v1.22.0

## Beta API Changes
* The beta `no_code` field in `RegistryModuleCreateOptions` has been changed from `bool` to `*bool` and will be removed in a future version because a new, preferred method for managing no-code registry modules has been added in this release.

## Features
* Add beta endpoints `Create`, `Read`, `Update`, and `Delete` to manage no-code provisioning for a `RegistryModule`. This allows users to enable no-code provisioning for a registry module, and to configure the provisioning settings for that module version. This also allows users to disable no-code provisioning for a module version. @dsa0x [#669](https://github.com/hashicorp/go-tfe/pull/669)

# v1.21.0

## Features
* Add beta endpoints `ApplyToProjects`  and `RemoveFromProjects` to `VariableSets`.  Applying a variable set to a project will apply that variable set to all current and future workspaces in that project.
* Add beta endpoint `ListForProject` to `VariableSets` to list all variable sets applied to a project.
* Add endpoint `RunEvents` which lists events for a specific run by @glennsarti [#680](https://github.com/hashicorp/go-tfe/pull/680)

## Bug Fixes
* `VariableSets.Read` did not honor the Include values due to a syntax error in the struct tag of `VariableSetReadOptions` by @sgap [#678](https://github.com/hashicorp/go-tfe/pull/678)

## Enhancements
* Adds `ProjectID` filter to allow filtering of workspaces of a given project in an organization by @hs26gill [#671](https://github.com/hashicorp/go-tfe/pull/671)
* Adds `Name` filter to allow filtering of projects by @hs26gill [#668](https://github.com/hashicorp/go-tfe/pull/668/files)
* Adds `ManageMembership` permission to team `OrganizationAccess` by @JarrettSpiker [#652](https://github.com/hashicorp/go-tfe/pull/652)
* Adds `RotateKey` and `TrimKey` Admin endpoints by @mpminardi [#666](https://github.com/hashicorp/go-tfe/pull/666)
* Adds `Permissions` to `User` by @jeevanragula [#674](https://github.com/hashicorp/go-tfe/pull/674)
* Adds `IsEnterprise` and `IsCloud` boolean methods to the client by @sebasslash [#675](https://github.com/hashicorp/go-tfe/pull/675)

# v1.20.0

## Enhancements
* Update team project access to include additional project roles by @joekarl [#642](https://github.com/hashicorp/go-tfe/pull/642)

# v1.19.0

## Enhancements
* Removed Beta tags from `Project` features by @hs26gill [#637](https://github.com/hashicorp/go-tfe/pull/637)
* Add `Filter` and `Sort` fields to `AdminWorkspaceListOptions` to allow filtering and sorting of workspaces by @laurenolivia [#641](https://github.com/hashicorp/go-tfe/pull/641)
* Add support for `List` and `Read` Github app installation APIs by @roleesinhaHC [#655](https://github.com/hashicorp/go-tfe/pull/655)
* Add `GHAInstallationID` field to `VCSRepoOptions` and `VCSRepo` structs by @roleesinhaHC [#655](https://github.com/hashicorp/go-tfe/pull/655)

# v1.18.0

## Enhancements
* Adds `BaseURL` and `BaseRegistryURL` methods to `Client` to expose its configuration by @brandonc [#638](https://github.com/hashicorp/go-tfe/pull/638)
* Adds `ReadWorkspaces` and `ReadProjects` permissions to `Organizations` by @JuliannaTetreault [#614](https://github.com/hashicorp/go-tfe/pull/614)

# v1.17.0

## Enhancements
* Add Beta endpoint `TeamProjectAccesses` to manage Project Access for Teams by @hs26gill [#599](https://github.com/hashicorp/go-tfe/pull/599)
* Updates api doc links from terraform.io to developer.hashicorp domain by @uk1288 [#629](https://github.com/hashicorp/go-tfe/pull/629)
* Adds `UploadTarGzip()` method to `RegistryModules` and `ConfigurationVersions` interface by @sebasslash [#623](https://github.com/hashicorp/go-tfe/pull/623)
* Adds `ManageProjects` field to `OrganizationAccess` struct by @hs26gill [#633](https://github.com/hashicorp/go-tfe/pull/633)
* Adds agent-count to `AgentPools` endpoint. @evilensky [#611](https://github.com/hashicorp/go-tfe/pull/611)
* Adds `Links` to `Workspace`, (currently contains "self" and "self-html" paths) @brandonc [#622](https://github.com/hashicorp/go-tfe/pull/622)

# v1.16.0

## Bug Fixes

* Project names were being incorrectly validated as ID's @brandonc [#608](https://github.com/hashicorp/go-tfe/pull/608)

## Enhancements
* Adds `List()` method to `GPGKeys` interface by @sebasslash [#602](https://github.com/hashicorp/go-tfe/pull/602)
* Adds `ProviderBinaryUploaded` field to `RegistryPlatforms` struct by @sebasslash [#602](https://github.com/hashicorp/go-tfe/pull/602)

# v1.15.0

## Enhancements

* Add Beta `Projects` endpoint. The API is in not yet available to all users @hs26gill [#564](https://github.com/hashicorp/go-tfe/pull/564)

# v1.14.0

## Enhancements

* Adds Beta parameter `Overridable` for OPA `policy set` update API (`PolicySetUpdateOptions`) @mrinalirao [#594](https://github.com/hashicorp/go-tfe/pull/594)
* Adds new task stage status values representing `canceled`, `errored`, `unreachable` @mrinalirao [#594](https://github.com/hashicorp/go-tfe/pull/594)

# v1.13.0

## Bug Fixes

* Fixes `AuditTrail` pagination parameters (`CurrentPage`, `PreviousPage`, `NextPage`, `TotalPages`, `TotalCount`), which were not deserialized after reading from the List endpoint by @brandonc [#586](https://github.com/hashicorp/go-tfe/pull/586)

## Enhancements

* Add OPA support to the Policy Set APIs by @mrinalirao [#575](https://github.com/hashicorp/go-tfe/pull/575)
* Add OPA support to the Policy APIs by @mrinalirao [#579](https://github.com/hashicorp/go-tfe/pull/579)
* Add support for enabling no-code provisioning in an existing or new `RegistryModule` by @miguelhrocha [#562](https://github.com/hashicorp/go-tfe/pull/562)
* Add Policy Evaluation and Policy Set Outcome APIs by @mrinalirao [#583](https://github.com/hashicorp/go-tfe/pull/583)
* Add OPA support to Task Stage APIs by @mrinalirao [#584](https://github.com/hashicorp/go-tfe/pull/584)

# v1.12.0

## Enhancements

* Add `search[wildcard-name]` to `WorkspaceListOptions` by @laurenolivia [#569](https://github.com/hashicorp/go-tfe/pull/569)
* Add `NotificationTriggerAssessmentCheckFailed` notification trigger type by @rexredinger [#549](https://github.com/hashicorp/go-tfe/pull/549)
* Add `RemoteTFEVersion()` to the `Client` interface, which exposes the `X-TFE-Version` header set by a remote TFE instance by @sebasslash [#563](https://github.com/hashicorp/go-tfe/pull/563)
* Validate the module version as a version instead of an ID [#409](https://github.com/hashicorp/go-tfe/pull/409)
* Add `AllowForceDeleteWorkspaces` setting to `Organizations` by @JarrettSpiker [#539](https://github.com/hashicorp/go-tfe/pull/539)
* Add `SafeDelete` and `SafeDeleteID` APIs to `Workspaces` by @JarrettSpiker [#539](https://github.com/hashicorp/go-tfe/pull/539)
* Add `ForceExecute()` to `Runs` to allow force executing a run by @annawinkler [#570](https://github.com/hashicorp/go-tfe/pull/570)
* Pre-plan and Pre-Apply Run Tasks are now generally available (beta comments removed) by @glennsarti [#555](https://github.com/hashicorp/go-tfe/pull/555)

# v1.11.0

## Enhancements

* Add `Query` and `Status` fields to `OrganizationMembershipListOptions` to allow filtering memberships by status or username by @sebasslash [#550](https://github.com/hashicorp/go-tfe/pull/550)
* Add `ListForWorkspace` method to `VariableSets` interface to enable fetching variable sets associated with a workspace by @tstapler [#552](https://github.com/hashicorp/go-tfe/pull/552)
* Add `NotificationTriggerAssessmentDrifted` and `NotificationTriggerAssessmentFailed` notification trigger types by @lawliet89 [#542](https://github.com/hashicorp/go-tfe/pull/542)

## Bug Fixes
* Fix marshalling of run variables in `RunCreateOptions`. The `Variables` field type in `Run` struct has changed from `[]*RunVariable` to `[]*RunVariableAttr` by @Uk1288 [#531](https://github.com/hashicorp/go-tfe/pull/531)

# v1.10.0

## Enhancements

* Add `Query` param field to `OrganizationListOptions` to allow searching based on name or email by @laurenolivia [#529](https://github.com/hashicorp/go-tfe/pull/529)
* Add optional `AssessmentsEnforced` to organizations and `AssessmentsEnabled` to workspaces for managing the workspace and organization health assessment (drift detection) setting by @rexredinger [#462](https://github.com/hashicorp/go-tfe/pull/462)

## Bug Fixes
* Fixes null value returned in variable set relationship in `VariableSetVariable` by @sebasslash [#521](https://github.com/hashicorp/go-tfe/pull/521)

# v1.9.0

## Enhancements
* `RunListOptions` is generally available, and rename field (Name -> User) by @mjyocca [#472](https://github.com/hashicorp/go-tfe/pull/472)
* [Beta] Adds optional `JsonState` field to `StateVersionCreateOptions` by @megan07 [#514](https://github.com/hashicorp/go-tfe/pull/514)

## Bug Fixes
* Fixed invalid memory address error when using `TaskResults` field by @glennsarti [#517](https://github.com/hashicorp/go-tfe/pull/517)

# v1.8.0

## Enhancements

* Adds support for reading and listing Agents by @laurenolivia [#456](https://github.com/hashicorp/go-tfe/pull/456)
* It was previously logged that we added an `Include` param field to `PolicySetListOptions` to allow policy list to include related resource data such as workspaces, policies, newest_version, or current_version by @Uk1288 [#497](https://github.com/hashicorp/go-tfe/pull/497) in 1.7.0, but this was a mistake and the field is added in v1.8.0

# v1.7.0

## Enhancements

* Adds new run creation attributes: `allow-empty-apply`, `terraform-version`, `plan-only` by @sebasslash [#482](https://github.com/hashicorp/go-tfe/pull/447)
* Adds additional Task Stage and Run Statuses for Pre-plan run tasks by @glennsarti [#469](https://github.com/hashicorp/go-tfe/pull/469)
* Adds `stage` field to the create and update methods for Workspace Run Tasks by @glennsarti [#469](https://github.com/hashicorp/go-tfe/pull/469)
* Adds `ResourcesProcessed`, `StateVersion`, `TerraformVersion`, `Modules`, `Providers`, and `Resources` fields to the State Version struct by @laurenolivia [#484](https://github.com/hashicorp/go-tfe/pull/484)
* Add `Include` param field to `PolicySetListOptions` to allow policy list to include related resource data such as workspaces, policies, newest_version, or current_version by @Uk1288 [#497](https://github.com/hashicorp/go-tfe/pull/497)
* Allow FileTriggersEnabled to be set to false when Git tags are present by @mjyocca @hashimoon  [#468] (https://github.com/hashicorp/go-tfe/pull/468)

# v1.6.0

## Enhancements
* Remove beta messaging for Run Tasks by @glennsarti [#447](https://github.com/hashicorp/go-tfe/pull/447)
* Adds `Description` field to the `RunTask` object by @glennsarti [#447](https://github.com/hashicorp/go-tfe/pull/447)
* Add `Name` field to `OAuthClient` by @barrettclark [#466](https://github.com/hashicorp/go-tfe/pull/466)
* Add support for creating both public and private `RegistryModule` with no VCS connection by @Uk1288 [#460](https://github.com/hashicorp/go-tfe/pull/460)
* Add `ConfigurationSourceAdo` configuration source option by @mjyocca [#467](https://github.com/hashicorp/go-tfe/pull/467)
* [beta] state version outputs may now include a detailed-type attribute in a future API release by @brandonc [#479](https://github.com/hashicorp/go-tfe/pull/429)

# v1.5.0

## Enhancements
* [beta] Add support for triggering Workspace runs through matching Git tags [#434](https://github.com/hashicorp/go-tfe/pull/434)
* Add `Query` param field to `AgentPoolListOptions` to allow searching based on agent pool name, by @JarrettSpiker [#417](https://github.com/hashicorp/go-tfe/pull/417)
* Add organization scope and allowed workspaces field for scope agents by @Netra2104 [#453](https://github.com/hashicorp/go-tfe/pull/453)
* Adds `Namespace` and `RegistryName` fields to `RegistryModuleID` to allow reading of Public Registry Modules by @Uk1288 [#464](https://github.com/hashicorp/go-tfe/pull/464)

## Bug fixes
* Fixed JSON mapping for Configuration Versions failing to properly set the `speculative` property [#459](https://github.com/hashicorp/go-tfe/pull/459)

# v1.4.0

## Enhancements
* Adds `RetryServerErrors` field to the `Config` object by @sebasslash [#439](https://github.com/hashicorp/go-tfe/pull/439)
* Adds support for the GPG Keys API by @sebasslash [#429](https://github.com/hashicorp/go-tfe/pull/429)
* Adds support for new `WorkspaceLimit` Admin setting for organizations [#425](https://github.com/hashicorp/go-tfe/pull/425)
* Adds support for new `ExcludeTags` workspace list filter field by @Uk1288 [#438](https://github.com/hashicorp/go-tfe/pull/438)
* [beta] Adds additional filter fields to `RunListOptions` by @mjyocca [#424](https://github.com/hashicorp/go-tfe/pull/424)
* [beta] Renames the optional StateVersion field `ExtState` to `JSONStateOutputs` and changes the purpose and type by @annawinkler [#444](https://github.com/hashicorp/go-tfe/pull/444) and @brandoncroft [#452](https://github.com/hashicorp/go-tfe/pull/452)

# v1.3.0

## Enhancements
* Adds support for Microsoft Teams notification configuration by @JarrettSpiker [#398](https://github.com/hashicorp/go-tfe/pull/389)
* Add support for Audit Trail API by @sebasslash [#407](https://github.com/hashicorp/go-tfe/pull/407)
* Adds Private Registry Provider, Provider Version, and Provider Platform APIs support by @joekarl and @annawinkler [#313](https://github.com/hashicorp/go-tfe/pull/313)
* Adds List Registry Modules endpoint by @chroju [#385](https://github.com/hashicorp/go-tfe/pull/385)
* Adds `WebhookURL` field to `VCSRepo` struct by @kgns [#413](https://github.com/hashicorp/go-tfe/pull/413)
* Adds `Category` field to `VariableUpdateOptions` struct by @jtyr [#397](https://github.com/hashicorp/go-tfe/pull/397)
* Adds `TriggerPatterns` to `Workspace` by @matejrisek [#400](https://github.com/hashicorp/go-tfe/pull/400)
* [beta] Adds `ExtState` field to `StateVersionCreateOptions` by @brandonc [#416](https://github.com/hashicorp/go-tfe/pull/416)

# v1.2.0

## Enhancements
* Adds support for reading current state version outputs to StateVersionOutputs, which can be useful for reading outputs when users don't have the necessary permissions to read the entire state by @brandonc [#370](https://github.com/hashicorp/go-tfe/pull/370)
* Adds Variable Set methods for `ApplyToWorkspaces` and `RemoveFromWorkspaces` by @byronwolfman [#375](https://github.com/hashicorp/go-tfe/pull/375)
* Adds `Names` query param field to `TeamListOptions` by @sebasslash [#393](https://github.com/hashicorp/go-tfe/pull/393)
* Adds `Emails` query param field to `OrganizationMembershipListOptions` by @sebasslash [#393](https://github.com/hashicorp/go-tfe/pull/393)
* Adds Run Tasks API support by @glennsarti [#381](https://github.com/hashicorp/go-tfe/pull/381), [#382](https://github.com/hashicorp/go-tfe/pull/382) and [#383](https://github.com/hashicorp/go-tfe/pull/383)


## Bug fixes
* Fixes ignored comment when performing apply, discard, cancel, and force-cancel run actions [#388](https://github.com/hashicorp/go-tfe/pull/388)

# v1.1.0

## Enhancements

* Add Variable Set API support by @rexredinger [#305](https://github.com/hashicorp/go-tfe/pull/305)
* Add Comments API support by @alex-ikse [#355](https://github.com/hashicorp/go-tfe/pull/355)
* Add beta support for SSOTeamID to `Team`, `TeamCreateOptions`, `TeamUpdateOptions` by @xlgmokha [#364](https://github.com/hashicorp/go-tfe/pull/364)

# v1.0.0

## Breaking Changes
* Renamed methods named Generate to Create for `AgentTokens`, `OrganizationTokens`, `TeamTokens`, `UserTokens` by @sebasslash [#327](https://github.com/hashicorp/go-tfe/pull/327)
* Methods that express an action on a relationship have been prefixed with a verb, e.g `Current()` is now `ReadCurrent()` by @sebasslash [#327](https://github.com/hashicorp/go-tfe/pull/327)
* All list option structs are now pointers @uturunku1 [#309](https://github.com/hashicorp/go-tfe/pull/309)
* All errors have been refactored into constants in `errors.go` @uturunku1 [#310](https://github.com/hashicorp/go-tfe/pull/310)
* The `ID` field in Create/Update option structs has been renamed to `Type` in accordance with the JSON:API spec by @omarismail, @uturunku1 [#190](https://github.com/hashicorp/go-tfe/pull/190), [#323](https://github.com/hashicorp/go-tfe/pull/323), [#332](https://github.com/hashicorp/go-tfe/pull/332)
* Nested URL params (consisting of an organization, module and provider name) used to identify a `RegistryModule` have been refactored into a struct `RegistryModuleID` by @sebasslash [#337](https://github.com/hashicorp/go-tfe/pull/337)


## Enhancements
* Added missing include fields for `AdminRuns`, `AgentPools`, `ConfigurationVersions`, `OAuthClients`, `Organizations`, `PolicyChecks`, `PolicySets`, `Policies` and `RunTriggers` by @uturunku1 [#339](https://github.com/hashicorp/go-tfe/pull/339)
* Cleanup documentation and improve consistency by @uturunku1 [#331](https://github.com/hashicorp/go-tfe/pull/331)
* Add more linters to our CI pipeline by @sebasslash [#326](https://github.com/hashicorp/go-tfe/pull/326)
* Resolve `TFE_HOSTNAME` as fallback for `TFE_ADDRESS` by @sebasslash [#340](https://github.com/hashicorp/go-tfe/pull/326)
* Adds a `fetching` status to `RunStatus` and adds the `Archive` method to the ConfigurationVersions interface by @mpminardi [#338](https://github.com/hashicorp/go-tfe/pull/338)
* Added a `Download` method to the `ConfigurationVersions` interface by @tylerwolf [#358](https://github.com/hashicorp/go-tfe/pull/358)
* API Coverage documentation by @laurenolivia [#334](https://github.com/hashicorp/go-tfe/pull/334)

## Bug Fixes
* Fixed invalid memory address error when `AdminSMTPSettingsUpdateOptions.Auth` field is empty and accessed by @uturunku1 [#335](https://github.com/hashicorp/go-tfe/pull/335)<|MERGE_RESOLUTION|>--- conflicted
+++ resolved
@@ -3,11 +3,8 @@
 ## Enhancements
 
 * Adds `Logs` method to `QueryRuns`, which is EXPERIMENTAL, SUBJECT TO CHANGE, and may not be available to all users by @brandonc [#1186](https://github.com/hashicorp/go-tfe/pull/1186)
-<<<<<<< HEAD
 * Adds `CanceledAt`, `RunEvents`, `TriggerReason` field to `Run` by @jpadrianoGo [#1161](https://github.com/hashicorp/go-tfe/pull/1161)
-=======
 * Adds `CreatedAt` field to `AgentPool` by @jpadrianoGo [#1150](https://github.com/hashicorp/go-tfe/pull/1150)
->>>>>>> f28c9092
 * Adds `CreatedBy` relation to `AgentToken` by @jpadrianoGo [#1149](https://github.com/hashicorp/go-tfe/pull/1149)
 
 # v1.90.0
