# v1.73.1

## Bug fixes

* Includes a critical security update in an upstream depdendency `hashicorp/go-slug`

# v1.73.0

## Enhancements

* Add support for team notification configurations @notchairmk [#1016](https://github.com/hashicorp/go-tfe/pull/1016)

<<<<<<< HEAD
=======
## Bug Fixes

* Update dependency `github.com/hashicorp/go-slug` `v0.16.0` => `v0.16.3` to integrate latest changes.
* Fix bug in BETA support for Linux arm64 agents, which is EXPERIMENTAL, SUBJECT TO CHANGE, and may not be available to all users @natalie-todd [#1022](https://github.com/hashicorp/go-tfe/pull/1022)

>>>>>>> 220fbfa1
# v1.72.0

## Enhancements

* Add support for project level auto destroy settings @simonxmh [#1011](https://github.com/hashicorp/go-tfe/pull/1011)
* Add BETA support for Linux arm64 agents, which is EXPERIMENTAL, SUBJECT TO CHANGE, and may not be available to all users @natalie-todd [#1022](https://github.com/hashicorp/go-tfe/pull/1022)
* Adds support to delete all tag bindings on either a project or workspace by @sebasslash [#1023](https://github.com/hashicorp/go-tfe/pull/1023)

# v1.71.0

## Enhancements

* Add support for listing effective tag bindings for a workspace or project by @brandonc [#996](https://github.com/hashicorp/go-tfe/pull/996)
* Add support for listing no-code modules by @paladin-devops [#1003](https://github.com/hashicorp/go-tfe/pull/1003)

# v1.70.0

## Enhancements

* Actually adds support for adding/updating key/value tags, which was not unintentionally removed from the last release by @brandonc [#987](https://github.com/hashicorp/go-tfe/pull/987)

# v1.69.0

## Enhancements

* Adds BETA support for a variable set `Parent` relation, which is EXPERIMENTAL, SUBJECT TO CHANGE, and may not be available to all users by @jbonhag [#992](https://github.com/hashicorp/go-tfe/pull/992)
* Add support for adding/updating key/value tags by @brandonc [#991](https://github.com/hashicorp/go-tfe/pull/991)
* Add support for reading a registry module by its unique identifier by @dsa0x [#988](https://github.com/hashicorp/go-tfe/pull/988)
* Add support for enabling Stacks on an organization by @brandonc [#987](https://github.com/hashicorp/go-tfe/pull/987)
* Add support for filtering by key/value tags by @brandonc [#987](https://github.com/hashicorp/go-tfe/pull/987)
* Adds `SpeculativePlanManagementEnabled` field to `Organization` by @lilincmu [#983](https://github.com/hashicorp/go-tfe/pull/983)

# v1.68.0

## Enhancements

* Add support for reading a no-code module's variables by @paladin-devops [#979](https://github.com/hashicorp/go-tfe/pull/979)
* Add Waypoint entitlements (the `waypoint-actions` and `waypoint-templates-and-addons` attributes) to `Entitlements` by @ignatius-j [#984](https://github.com/hashicorp/go-tfe/pull/984)

# v1.67.1

## Bug Fixes

* Fixes a bug in `NewRequest` that did not allow query parameters to be specified in the first parameter, which broke several methods: `RegistryModules ReadVersion`, `VariableSets UpdateWorkspaces`, and `Workspaces Readme` by @brandonc [#982](https://github.com/hashicorp/go-tfe/pull/982)

# v1.67.0

## Enhancements

* `Workspaces`: The `Unlock` method now returns a `ErrWorkspaceLockedStateVersionStillPending` error if the latest state version upload is still pending within the platform. This is a retryable error. by @brandonc [#978](https://github.com/hashicorp/go-tfe/pull/978)

# v1.66.0

## Enhancements

* Adds `billable-rum-count` attribute to `StateVersion` by @shoekstra [#974](https://github.com/hashicorp/go-tfe/pull/974)

## Bug Fixes

* Fixed the incorrect error "workspace already unlocked" being returned when attempting to unlock a workspace that was locked by a Team or different User @ctrombley / @lucasmelin [#975](https://github.com/hashicorp/go-tfe/pull/975)

# v1.65.0

## Enhancements

* Adds support for deleting `Stacks` that still have deployments through `ForceDelete` by @hashimoon [#969](https://github.com/hashicorp/go-tfe/pull/969)

## Bug Fixes

* Fixed `RegistryNoCodeModules` method `UpgradeWorkspace` to return a `WorkspaceUpgrade` type. This resulted in a BREAKING CHANGE, yet the previous type was not properly decoded nor reflective of the actual API result by @paladin-devops [#955](https://github.com/hashicorp/go-tfe/pull/955)

# v1.64.2

## Enhancements

* Adds support for including no-code permissions to the `OrganizationPermissions` struct [#967](https://github.com/hashicorp/go-tfe/pull/967)

# v1.64.1

## Bug Fixes

* Fixes BETA feature regression in `Stacks` associated with decoding `StackVCSRepo` data by @brandonc [#964](https://github.com/hashicorp/go-tfe/pull/964)

# v1.64.0

* Adds support for creating different organization token types by @glennsarti [#943](https://github.com/hashicorp/go-tfe/pull/943)
* Adds more BETA support for `Stacks` resources, which is is EXPERIMENTAL, SUBJECT TO CHANGE, and may not be available to all users by @DanielMSchmidt [#963](https://github.com/hashicorp/go-tfe/pull/963)

# v1.63.0

## Enhancements

* Adds more BETA support for `Stacks` resources, which is is EXPERIMENTAL, SUBJECT TO CHANGE, and may not be available to all users by @brandonc [#957](https://github.com/hashicorp/go-tfe/pull/957) and @DanielMSchmidt [#960](https://github.com/hashicorp/go-tfe/pull/960)

# v1.62.0

## Bug Fixes

* Fixed `RegistryNoCodeModules` methods `CreateWorkspace` and `UpdateWorkspace` to return a `Workspace` type. This resulted in a BREAKING CHANGE, yet the previous type was not properly decoded nor reflective of the actual API result by @paladin-devops [#954](https://github.com/hashicorp/go-tfe/pull/954)

## Enhancements

* Adds `AllowMemberTokenManagement` permission to `Team` by @juliannatetreault [#922](https://github.com/hashicorp/go-tfe/pull/922)

# v1.61.0

## Enhancements

* Adds support for creating no-code workspaces by @paladin-devops [#927](https://github.com/hashicorp/go-tfe/pull/927)
* Adds support for upgrading no-code workspaces by @paladin-devops [#935](https://github.com/hashicorp/go-tfe/pull/935)

# v1.60.0

## Enhancements

* Adds more BETA support for `Stacks` resources, which is EXPERIMENTAL, SUBJECT TO CHANGE, and may not be available to all users by @brandonc. [#934](https://github.com/hashicorp/go-tfe/pull/934)

# v1.59.0

## Features

* Adds support for the Run Tasks Integration API by @karvounis-form3 [#929](https://github.com/hashicorp/go-tfe/pull/929)

# v1.58.0

## Enhancements

* Adds BETA support for `Stacks` resources, which is EXPERIMENTAL, SUBJECT TO CHANGE, and may not be available to all users by @brandonc. [#920](https://github.com/hashicorp/go-tfe/pull/920)

# v1.57.0

## Enhancements

* Adds the `IsUnified` field to `Project`, `Organization` and `Team` by @roncodingenthusiast [#915](https://github.com/hashicorp/go-tfe/pull/915)
* Adds Workspace auto-destroy notification types to `NotificationTriggerType` by @notchairmk [#918](https://github.com/hashicorp/go-tfe/pull/918)
* Adds `CreatedAfter` and `CreatedBefore` Date Time filters to `AdminRunsListOptions` by @maed223 [#916](https://github.com/hashicorp/go-tfe/pull/916)

# v1.56.0

## Enhancements
* Adds `ManageAgentPools` permission to team `OrganizationAccess` by @emlanctot [#901](https://github.com/hashicorp/go-tfe/pull/901)

# v1.55.0

## Enhancements
* Adds the `CurrentRunStatus` filter to allow filtering workspaces by their current run status by @arybolovlev [#899](https://github.com/hashicorp/go-tfe/pull/899)

# v1.54.0

## Enhancements
* Adds the `AutoDestroyActivityDuration` field to `Workspace` by @notchairmk [#902](https://github.com/hashicorp/go-tfe/pull/902)

## Deprecations
* The `IsSiteAdmin` field on User has been deprecated. Use the `IsAdmin` field instead [#900](https://github.com/hashicorp/go-tfe/pull/900)

# v1.53.0

## Enhancements
* Adds `ManageTeams`, `ManageOrganizationAccess`, and `AccessSecretTeams` permissions to team `OrganizationAccess` by @juliannatetreault [#874](https://github.com/hashicorp/go-tfe/pull/874)
* Mocks are now generated using the go.uber.org/mock package [#897](https://github.com/hashicorp/go-tfe/pull/897)

# v1.52.0

## Enhancements
* Add `EnforcementLevel` to `Policy` create and update options. This will replace the deprecated `[]Enforce` method for specifying enforcement level. @JarrettSpiker [#895](https://github.com/hashicorp/go-tfe/pull/895)

## Deprecations
* The `Enforce` fields on `Policy`, `PolicyCreateOptions`, and `PolicyUpdateOptions` have been deprecated. Use the `EnforcementLevel` instead. @JarrettSpiker [#895](https://github.com/hashicorp/go-tfe/pull/895)

# v1.51.0

## Enhancements
* Adds `Teams` field to `OrganizationMembershipCreateOptions` to allow users to be added to teams at the same time they are invited to an organization. by @JarrettSpiker [#886](https://github.com/hashicorp/go-tfe/pull/886)
* `IsCloud()` returns true when TFP-AppName is "HCP Terraform" by @sebasslash [#891](https://github.com/hashicorp/go-tfe/pull/891)
* `OrganizationScoped` attribute for `OAuthClient` is now generally available by @netramali [#873](https://github.com/hashicorp/go-tfe/pull/873)

# v1.50.0

## Enhancements
* Adds Bitbucket Data Center as a new `ServiceProviderType` and ensures similar validation as Bitbucket Server by @zainq11 [#879](https://github.com/hashicorp/go-tfe/pull/879)
* Add `GlobalRunTasks` field to `Entitlements`. by @glennsarti [#865](https://github.com/hashicorp/go-tfe/pull/865)
* Add `Global` field to `RunTask`. by @glennsarti [#865](https://github.com/hashicorp/go-tfe/pull/865)
* Add `Stages` field to `WorkspaceRunTask`. by @glennsarti [#865](https://github.com/hashicorp/go-tfe/pull/865)
* Changing BETA `OrganizationScoped` attribute of `OAuthClient` to be a pointer for bug fix by @netramali [884](https://github.com/hashicorp/go-tfe/pull/884)
* Adds `Query` parameter to `VariableSetListOptions` to allow searching variable sets by name, by @JarrettSpiker[#877](https://github.com/hashicorp/go-tfe/pull/877)

## Deprecations
* The `Stage` field has been deprecated on `WorkspaceRunTask`. Instead, use `Stages`. by @glennsarti [#865](https://github.com/hashicorp/go-tfe/pull/865)

# v1.49.0

## Enhancements
* Adds `post_apply` to list of possible `stages` for Run Tasks by @glennsarti [#878](https://github.com/hashicorp/go-tfe/pull/878)

# v1.48.0

## Features
* For Terraform Enterprise users who have data retention policies defined on Organizations or Workspaces: A new DataRetentionPolicyChoice relation has been added to reflect that [data retention policies are polymorphic](https://developer.hashicorp.com/terraform/enterprise/api-docs/data-retention-policies#data-retention-policy-types). Organizations and workspaces may be related to a `DataRetentionPolicyDeleteOlder` or `DataRetentionPolicyDontDelete` record through the `DataRetentionPolicyChoice` struct. Data retention policies can be read using `ReadDataRetentionPolicyChoice`, and set or updated (including changing their type) using `SetDataRetentionPolicyDeleteOlder` or `SetDataRetentionPolicyDontDelete` by  @JarrettSpiker [#652](https://github.com/hashicorp/go-tfe/pull/844)

## Deprecations
* The `DataRetentionPolicy` type, and the `DataRetentionPolicy` relationship on `Organization` and `Workspace`s have been deprecated. The `DataRetentionPolicy` type is equivalent to the new `DataRetentionPolicyDeleteOlder`. The Data retention policy relationships on `Organization` and `Workspace`s are now [polymorphic](https://developer.hashicorp.com/terraform/enterprise/api-docs/data-retention-policies#data-retention-policy-types), and are represented by the `DataRetentionPolicyChoice` relationship. The existing `DataRetentionPolicy` relationship will continue to be populated when reading an `Organization` or `Workspace`, but it may be removed in a future release. @JarrettSpiker [#652](https://github.com/hashicorp/go-tfe/pull/844)
* The `SetDataRetentionPolicy` function on `Organizations` and `Workspaces` is now deprecated in favour of `SetDataRetentionPolicyDeleteOlder` or `SetDataRetentionPolicyDontDelete`. `SetDataRetentionPolicy` will only update the data retention policy when communicating with TFE versions v202311 and v202312. @JarrettSpiker [#652](https://github.com/hashicorp/go-tfe/pull/844)
* The `ReadDataRetentionPolicy` function on `Organizations` and `Workspaces` is now deprecated in favour of `ReadDataRetentionPolicyChoice`. `ReadDataRetentionPolicyChoice` may return the different multiple data retention policy types added in TFE 202401-1. `SetDataRetentionPolicy` will only update the data retention policy when communicating with TFE versions v202311 and v202312. @JarrettSpiker [#652](https://github.com/hashicorp/go-tfe/pull/844)

## Enhancements
* Adds `Variables` relationship field to `Workspace` by @arybolovlev [#872](https://github.com/hashicorp/go-tfe/pull/872)

# v1.47.1

## Bug fixes
* Change the error message for `ErrWorkspaceStillProcessing` to be the same error message returned by the API by @uturunku1 [#864](https://github.com/hashicorp/go-tfe/pull/864)

# v1.47.0

## Enhancements
* Adds BETA `description` attribute to `Project` by @netramali [#861](https://github.com/hashicorp/go-tfe/pull/861)
* Adds `Read` method to `TestVariables` by @aaabdelgany [#851](https://github.com/hashicorp/go-tfe/pull/851)

# v1.46.0

## Enhancements
* Adds `Query` field to `Project` and `Team` list options, to allow projects and teams to be searched by name by @JarrettSpiker [#849](https://github.com/hashicorp/go-tfe/pull/849)
* Adds `AgenPool` relation to `OAuthClient` create options to support for Private VCS by enabling creation of OAuth Client when AgentPoolID is set (as an optional param) @roleesinhaHC [#841](https://github.com/hashicorp/go-tfe/pull/841)
* Add `Sort` field to workspace list options @Maed223 [#859](https://github.com/hashicorp/go-tfe/pull/859)

# v1.45.0

## Enhancements
* Updates go-tfe client to export the instance name using `AppName()` @sebasslash [#848](https://github.com/hashicorp/go-tfe/pull/848)
* Add `DeleteByName` API endpoint to `RegistryModule` @laurenolivia [#847](https://github.com/hashicorp/go-tfe/pull/847)
* Update deprecated `RegistryModule` endpoints `DeleteProvider` and `DeleteVersion` with new API calls @laurenolivia [#847](https://github.com/hashicorp/go-tfe/pull/847)

# v1.44.0

## Enhancements
* Updates `Workspaces` to include an `AutoDestroyAt` attribute on create and update by @notchairmk and @ctrombley [#786](https://github.com/hashicorp/go-tfe/pull/786)
* Adds `AgentsEnabled` and `PolicyToolVersion` attributes to `PolicySet` by @mrinalirao [#752](https://github.com/hashicorp/go-tfe/pull/752)

# v1.43.0

## Features
* Adds `AggregatedCommitStatusEnabled` field to `Organization` by @mjyocca [#829](https://github.com/hashicorp/go-tfe/pull/829)

## Enhancements
* Adds `GlobalProviderSharing` field to `AdminOrganization` by @alex-ikse [#837](https://github.com/hashicorp/go-tfe/pull/837)

# v1.42.0

## Deprecations
* The `Sourceable` field has been deprecated on `RunTrigger`. Instead, use `SourceableChoice` to locate the non-empty field representing the actual sourceable value by @brandonc [#816](https://github.com/hashicorp/go-tfe/pull/816)

## Features
* Added `AdminOPAVersion` and `AdminSentinelVersion` Terraform Enterprise admin endpoints by @mrinalirao [#758](https://github.com/hashicorp/go-tfe/pull/758)

## Enhancements
* Adds `LockedBy` relationship field to `Workspace` by @brandonc [#816](https://github.com/hashicorp/go-tfe/pull/816)
* Adds `CreatedBy` relationship field to `TeamToken`, `UserToken`, and `OrganizationToken` by @brandonc [#816](https://github.com/hashicorp/go-tfe/pull/816)
* Added `Sentinel` field to `PolicyResult` by @stefan-kiss. [Issue#790](https://github.com/hashicorp/go-tfe/issues/790)

# v1.41.0

## Enhancements

* Allow managing workspace and organization data retention policies by @mwudka [#801](https://github.com/hashicorp/go-tfe/pull/817)

# v1.40.0

## Bug Fixes
* Removed unused field `AgentPoolID` from the Workspace model. (Callers should be using the `AgentPool` relation instead) by @brandonc [#815](https://github.com/hashicorp/go-tfe/pull/815)

## Enhancements
* Add organization scope field for oauth clients by @Netra2104 [#812](https://github.com/hashicorp/go-tfe/pull/812)
* Added BETA support for including `projects` relationship to oauth_client on create by @Netra2104 [#806](https://github.com/hashicorp/go-tfe/pull/806)
* Added BETA method `AddProjects` and `RemoveProjects` for attaching/detaching oauth_client to projects by Netra2104 [#806](https://github.com/hashicorp/go-tfe/pull/806)
* Adds a missing interface `WorkspaceResources` and the `List` method by @stefan-kiss [Issue#754](https://github.com/hashicorp/go-tfe/issues/754)

# v1.39.2

## Bug Fixes
* Fixes a dependency build failure for 32 bit linux architectures by @brandonc [#814](https://github.com/hashicorp/go-tfe/pull/814)

# v1.39.1

## Bug Fixes
* Fixes an issue where the request body is not preserved during certain retry scenarios by @sebasslash [#813](https://github.com/hashicorp/go-tfe/pull/813)

# v1.39.0

## Features
* New WorkspaceSettingOverwritesOptions field for allowing workspaces to defer some settings to a default from their organization or project by @SwiftEngineer [#762](https://github.com/hashicorp/go-tfe/pull/762)
* Added support for setting a default execution mode and agent pool at the organization level by @SwiftEngineer [#762](https://github.com/hashicorp/go-tfe/pull/762)
* Added validation when configuring registry module publishing by @hashimoon [#804](https://github.com/hashicorp/go-tfe/pull/804)
* Removed BETA labels for StateVersion Upload method, ConfigurationVersion `provisional` field, and `save-plan` runs by @brandonc [#800](https://github.com/hashicorp/go-tfe/pull/800)
* Allow soft deleting, restoring, and permanently deleting StateVersion and ConfigurationVersion backing data by @mwudka [#801](https://github.com/hashicorp/go-tfe/pull/801)
* Added the `AutoApplyRunTrigger` attribute to Workspaces by @nfagerlund [#798](https://github.com/hashicorp/go-tfe/pull/798)
* Removed BETA labels for `priority` attribute in variable sets by @Netra2104 [#796](https://github.com/hashicorp/go-tfe/pull/796)

# v1.38.0

## Features
* Added BETA support for including `priority` attribute to variable_set on create and update by @Netra2104 [#778](https://github.com/hashicorp/go-tfe/pull/778)

# v1.37.0

## Features
* Add the tags attribute to VCSRepo to be used with registry modules by @hashimoon [#793](https://github.com/hashicorp/go-tfe/pull/793)

# v1.36.0

## Features
* Added BETA support for private module registry test variables by @aaabdelgany [#787](https://github.com/hashicorp/go-tfe/pull/787)

## Bug Fixes
* Fix incorrect attribute type for `RegistryModule.VCSRepo.Tags` by @hashimoon [#789](https://github.com/hashicorp/go-tfe/pull/789)
* Fix nil dereference panic within `StateVersions` `upload` after not handling certain state version create errors by @brandonc [#792](https://github.com/hashicorp/go-tfe/pull/792)

# v1.35.0

## Features
* Added BETA support for private module registry tests by @hashimoon [#781](https://github.com/hashicorp/go-tfe/pull/781)

## Enhancements
* Removed beta flags for `PolicySetProjects` and `PolicySetWorkspaceExclusions` by @Netra2104 [#770](https://github.com/hashicorp/go-tfe/pull/770)

# v1.34.0

## Features
* Added support for the new Terraform Test Runs API by @liamcervante [#755](https://github.com/hashicorp/go-tfe/pull/755)

## Bug Fixes
* "project" was being rejected as an invalid `Include` option when listing workspaces by @brandonc [#765](https://github.com/hashicorp/go-tfe/pull/765)


# v1.33.0

## Enhancements
* Removed beta tags for TeamProjectAccess by @rberecka [#756](https://github.com/hashicorp/go-tfe/pull/756)
* Added BETA support for including `workspaceExclusions` relationship to policy_set on create by @Netra2104 [#757](https://github.com/hashicorp/go-tfe/pull/757)
* Added BETA method `AddWorkspaceExclusions` and `RemoveWorkspaceExclusions` for attaching/detaching workspace-exclusions to a policy-set by @hs26gill [#761](https://github.com/hashicorp/go-tfe/pull/761)

# v1.32.1

## Dependency Update
* Updated go-slug dependency to v0.12.1

# v1.32.0

## Enhancements
* Added BETA support for adding and updating custom permissions to `TeamProjectAccesses`. A `TeamProjectAccessType` of `"custom"` can set various permissions applied at
the project level to the project itself (`TeamProjectAccessProjectPermissionsOptions`) and all of the workspaces in a project (`TeamProjectAccessWorkspacePermissionsOptions`) by @rberecka [#745](https://github.com/hashicorp/go-tfe/pull/745)
* Added BETA field `Provisional` to `ConfigurationVersions` by @brandonc [#746](https://github.com/hashicorp/go-tfe/pull/746)


# v1.31.0

## Enhancements
* Added BETA support for including `projects` relationship and `projects-count` attribute to policy_set on create by @hs26gill [#737](https://github.com/hashicorp/go-tfe/pull/737)
* Added BETA method `AddProjects` and `RemoveProjects` for attaching/detaching policy set to projects by @Netra2104 [#735](https://github.com/hashicorp/go-tfe/pull/735)

# v1.30.0

## Enhancements
* Adds `SignatureSigningMethod` and `SignatureDigestMethod` fields in `AdminSAMLSetting` struct by @karvounis-form3 [#731](https://github.com/hashicorp/go-tfe/pull/731)
* Adds `Certificate`, `PrivateKey`, `TeamManagementEnabled`, `AuthnRequestsSigned`, `WantAssertionsSigned`, `SignatureSigningMethod`, `SignatureDigestMethod` fields in `AdminSAMLSettingsUpdateOptions` struct by @karvounis-form3 [#731](https://github.com/hashicorp/go-tfe/pull/731)

# v1.29.0

## Enhancements
* Adds `RunPreApplyCompleted` run status by @uk1288 [#727](https://github.com/hashicorp/go-tfe/pull/727)
* Added BETA support for saved plan runs, by @nfagerlund [#724](https://github.com/hashicorp/go-tfe/pull/724)
    * New `SavePlan` fields in `Run` and `RunCreateOptions`
    * New `RunPlannedAndSaved` `RunStatus` value
    * New `PlannedAndSavedAt` field in `RunStatusTimestamps`
    * New `RunOperationSavePlan` constant for run list filters

# v1.28.0

## Enhancements
* Update `Workspaces` to include associated `project` resource by @glennsarti [#714](https://github.com/hashicorp/go-tfe/pull/714)
* Adds BETA method `Upload` method to `StateVersions` and support for pending state versions by @brandonc [#717](https://github.com/hashicorp/go-tfe/pull/717)
* Adds support for the query parameter `q` to search `Organization Tags` by name by @sharathrnair87 [#720](https://github.com/hashicorp/go-tfe/pull/720)
* Added ContextWithResponseHeaderHook support to `IPRanges` by @brandonc [#717](https://github.com/hashicorp/go-tfe/pull/717)

## Bug Fixes
* `ConfigurationVersions`, `PolicySetVersions`, and `RegistryModules` `Upload` methods were sending API credentials to the specified upload URL, which was unnecessary by @brandonc [#717](https://github.com/hashicorp/go-tfe/pull/717)

# v1.27.0

## Enhancements
* Adds `RunPreApplyRunning` and `RunQueuingApply` run statuses by @uk1288 [#712](https://github.com/hashicorp/go-tfe/pull/712)

## Bug Fixes
* AgentPool `Update` is not able to remove all allowed workspaces from an agent pool. That operation is now handled by a separate `UpdateAllowedWorkspaces` method using `AgentPoolAllowedWorkspacesUpdateOptions` by @hs26gill [#701](https://github.com/hashicorp/go-tfe/pull/701)

# v1.26.0

## Enhancements

* Adds BETA fields `ResourceImports` count to both `Plan` and `Apply` types as well as `AllowConfigGeneration` to the `Run` struct type. These fields are not generally available and are subject to change in a future release.

# v1.25.1

## Bug Fixes
* Workspace safe delete conflict error when workspace is locked has been restored
to the original message using the error `ErrWorkspaceLockedCannotDelete` instead of
`ErrWorkspaceLocked`

# v1.25.0

## Enhancements
* Workspace safe delete 409 conflict errors associated with resources still being managed or being processed (indicating that you should try again later) are now the named errors  `ErrWorkspaceStillProcessing` and `ErrWorkspaceNotSafeToDelete` by @brandonc [#703](https://github.com/hashicorp/go-tfe/pull/703)

# v1.24.0

## Enhancements
* Adds support for a new variable field `version-id` by @arybolovlev [#697](https://github.com/hashicorp/go-tfe/pull/697)
* Adds `ExpiredAt` field to `OrganizationToken`, `TeamToken`, and `UserToken`. This enhancement will be available in TFE release, v202305-1. @JuliannaTetreault [#672](https://github.com/hashicorp/go-tfe/pull/672)
* Adds `ContextWithResponseHeaderHook` context for use with the ClientRequest Do method that allows callers to define a callback which receives raw http Response headers.  @apparentlymart [#689](https://github.com/hashicorp/go-tfe/pull/689)


# v1.23.0

## Features
* `ApplyToProjects` and `RemoveFromProjects` to `VariableSets` endpoints now generally available.
* `ListForProject` to `VariableSets` endpoints now generally available.

## Enhancements
* Adds `OrganizationScoped` and `AllowedWorkspaces` fields for creating workspace scoped agent pools and adds `AllowedWorkspacesName` for filtering agents pools associated with a given workspace by @hs26gill [#682](https://github.com/hashicorp/go-tfe/pull/682/files)

## Bug Fixes


# v1.22.0

## Beta API Changes
* The beta `no_code` field in `RegistryModuleCreateOptions` has been changed from `bool` to `*bool` and will be removed in a future version because a new, preferred method for managing no-code registry modules has been added in this release.

## Features
* Add beta endpoints `Create`, `Read`, `Update`, and `Delete` to manage no-code provisioning for a `RegistryModule`. This allows users to enable no-code provisioning for a registry module, and to configure the provisioning settings for that module version. This also allows users to disable no-code provisioning for a module version. @dsa0x [#669](https://github.com/hashicorp/go-tfe/pull/669)

# v1.21.0

## Features
* Add beta endpoints `ApplyToProjects`  and `RemoveFromProjects` to `VariableSets`.  Applying a variable set to a project will apply that variable set to all current and future workspaces in that project.
* Add beta endpoint `ListForProject` to `VariableSets` to list all variable sets applied to a project.
* Add endpoint `RunEvents` which lists events for a specific run by @glennsarti [#680](https://github.com/hashicorp/go-tfe/pull/680)

## Bug Fixes
* `VariableSets.Read` did not honor the Include values due to a syntax error in the struct tag of `VariableSetReadOptions` by @sgap [#678](https://github.com/hashicorp/go-tfe/pull/678)

## Enhancements
* Adds `ProjectID` filter to allow filtering of workspaces of a given project in an organization by @hs26gill [#671](https://github.com/hashicorp/go-tfe/pull/671)
* Adds `Name` filter to allow filtering of projects by @hs26gill [#668](https://github.com/hashicorp/go-tfe/pull/668/files)
* Adds `ManageMembership` permission to team `OrganizationAccess` by @JarrettSpiker [#652](https://github.com/hashicorp/go-tfe/pull/652)
* Adds `RotateKey` and `TrimKey` Admin endpoints by @mpminardi [#666](https://github.com/hashicorp/go-tfe/pull/666)
* Adds `Permissions` to `User` by @jeevanragula [#674](https://github.com/hashicorp/go-tfe/pull/674)
* Adds `IsEnterprise` and `IsCloud` boolean methods to the client by @sebasslash [#675](https://github.com/hashicorp/go-tfe/pull/675)

# v1.20.0

## Enhancements
* Update team project access to include additional project roles by @joekarl [#642](https://github.com/hashicorp/go-tfe/pull/642)

# v1.19.0

## Enhancements
* Removed Beta tags from `Project` features by @hs26gill [#637](https://github.com/hashicorp/go-tfe/pull/637)
* Add `Filter` and `Sort` fields to `AdminWorkspaceListOptions` to allow filtering and sorting of workspaces by @laurenolivia [#641](https://github.com/hashicorp/go-tfe/pull/641)
* Add support for `List` and `Read` Github app installation APIs by @roleesinhaHC [#655](https://github.com/hashicorp/go-tfe/pull/655)
* Add `GHAInstallationID` field to `VCSRepoOptions` and `VCSRepo` structs by @roleesinhaHC [#655](https://github.com/hashicorp/go-tfe/pull/655)

# v1.18.0

## Enhancements
* Adds `BaseURL` and `BaseRegistryURL` methods to `Client` to expose its configuration by @brandonc [#638](https://github.com/hashicorp/go-tfe/pull/638)
* Adds `ReadWorkspaces` and `ReadProjects` permissions to `Organizations` by @JuliannaTetreault [#614](https://github.com/hashicorp/go-tfe/pull/614)

# v1.17.0

## Enhancements
* Add Beta endpoint `TeamProjectAccesses` to manage Project Access for Teams by @hs26gill [#599](https://github.com/hashicorp/go-tfe/pull/599)
* Updates api doc links from terraform.io to developer.hashicorp domain by @uk1288 [#629](https://github.com/hashicorp/go-tfe/pull/629)
* Adds `UploadTarGzip()` method to `RegistryModules` and `ConfigurationVersions` interface by @sebasslash [#623](https://github.com/hashicorp/go-tfe/pull/623)
* Adds `ManageProjects` field to `OrganizationAccess` struct by @hs26gill [#633](https://github.com/hashicorp/go-tfe/pull/633)
* Adds agent-count to `AgentPools` endpoint. @evilensky [#611](https://github.com/hashicorp/go-tfe/pull/611)
* Adds `Links` to `Workspace`, (currently contains "self" and "self-html" paths) @brandonc [#622](https://github.com/hashicorp/go-tfe/pull/622)

# v1.16.0

## Bug Fixes

* Project names were being incorrectly validated as ID's @brandonc [#608](https://github.com/hashicorp/go-tfe/pull/608)

## Enhancements
* Adds `List()` method to `GPGKeys` interface by @sebasslash [#602](https://github.com/hashicorp/go-tfe/pull/602)
* Adds `ProviderBinaryUploaded` field to `RegistryPlatforms` struct by @sebasslash [#602](https://github.com/hashicorp/go-tfe/pull/602)

# v1.15.0

## Enhancements

* Add Beta `Projects` endpoint. The API is in not yet available to all users @hs26gill [#564](https://github.com/hashicorp/go-tfe/pull/564)

# v1.14.0

## Enhancements

* Adds Beta parameter `Overridable` for OPA `policy set` update API (`PolicySetUpdateOptions`) @mrinalirao [#594](https://github.com/hashicorp/go-tfe/pull/594)
* Adds new task stage status values representing `canceled`, `errored`, `unreachable` @mrinalirao [#594](https://github.com/hashicorp/go-tfe/pull/594)

# v1.13.0

## Bug Fixes

* Fixes `AuditTrail` pagination parameters (`CurrentPage`, `PreviousPage`, `NextPage`, `TotalPages`, `TotalCount`), which were not deserialized after reading from the List endpoint by @brandonc [#586](https://github.com/hashicorp/go-tfe/pull/586)

## Enhancements

* Add OPA support to the Policy Set APIs by @mrinalirao [#575](https://github.com/hashicorp/go-tfe/pull/575)
* Add OPA support to the Policy APIs by @mrinalirao [#579](https://github.com/hashicorp/go-tfe/pull/579)
* Add support for enabling no-code provisioning in an existing or new `RegistryModule` by @miguelhrocha [#562](https://github.com/hashicorp/go-tfe/pull/562)
* Add Policy Evaluation and Policy Set Outcome APIs by @mrinalirao [#583](https://github.com/hashicorp/go-tfe/pull/583)
* Add OPA support to Task Stage APIs by @mrinalirao [#584](https://github.com/hashicorp/go-tfe/pull/584)

# v1.12.0

## Enhancements

* Add `search[wildcard-name]` to `WorkspaceListOptions` by @laurenolivia [#569](https://github.com/hashicorp/go-tfe/pull/569)
* Add `NotificationTriggerAssessmentCheckFailed` notification trigger type by @rexredinger [#549](https://github.com/hashicorp/go-tfe/pull/549)
* Add `RemoteTFEVersion()` to the `Client` interface, which exposes the `X-TFE-Version` header set by a remote TFE instance by @sebasslash [#563](https://github.com/hashicorp/go-tfe/pull/563)
* Validate the module version as a version instead of an ID [#409](https://github.com/hashicorp/go-tfe/pull/409)
* Add `AllowForceDeleteWorkspaces` setting to `Organizations` by @JarrettSpiker [#539](https://github.com/hashicorp/go-tfe/pull/539)
* Add `SafeDelete` and `SafeDeleteID` APIs to `Workspaces` by @JarrettSpiker [#539](https://github.com/hashicorp/go-tfe/pull/539)
* Add `ForceExecute()` to `Runs` to allow force executing a run by @annawinkler [#570](https://github.com/hashicorp/go-tfe/pull/570)
* Pre-plan and Pre-Apply Run Tasks are now generally available (beta comments removed) by @glennsarti [#555](https://github.com/hashicorp/go-tfe/pull/555)

# v1.11.0

## Enhancements

* Add `Query` and `Status` fields to `OrganizationMembershipListOptions` to allow filtering memberships by status or username by @sebasslash [#550](https://github.com/hashicorp/go-tfe/pull/550)
* Add `ListForWorkspace` method to `VariableSets` interface to enable fetching variable sets associated with a workspace by @tstapler [#552](https://github.com/hashicorp/go-tfe/pull/552)
* Add `NotificationTriggerAssessmentDrifted` and `NotificationTriggerAssessmentFailed` notification trigger types by @lawliet89 [#542](https://github.com/hashicorp/go-tfe/pull/542)

## Bug Fixes
* Fix marshalling of run variables in `RunCreateOptions`. The `Variables` field type in `Run` struct has changed from `[]*RunVariable` to `[]*RunVariableAttr` by @Uk1288 [#531](https://github.com/hashicorp/go-tfe/pull/531)

# v1.10.0

## Enhancements

* Add `Query` param field to `OrganizationListOptions` to allow searching based on name or email by @laurenolivia [#529](https://github.com/hashicorp/go-tfe/pull/529)
* Add optional `AssessmentsEnforced` to organizations and `AssessmentsEnabled` to workspaces for managing the workspace and organization health assessment (drift detection) setting by @rexredinger [#462](https://github.com/hashicorp/go-tfe/pull/462)

## Bug Fixes
* Fixes null value returned in variable set relationship in `VariableSetVariable` by @sebasslash [#521](https://github.com/hashicorp/go-tfe/pull/521)

# v1.9.0

## Enhancements
* `RunListOptions` is generally available, and rename field (Name -> User) by @mjyocca [#472](https://github.com/hashicorp/go-tfe/pull/472)
* [Beta] Adds optional `JsonState` field to `StateVersionCreateOptions` by @megan07 [#514](https://github.com/hashicorp/go-tfe/pull/514)

## Bug Fixes
* Fixed invalid memory address error when using `TaskResults` field by @glennsarti [#517](https://github.com/hashicorp/go-tfe/pull/517)

# v1.8.0

## Enhancements

* Adds support for reading and listing Agents by @laurenolivia [#456](https://github.com/hashicorp/go-tfe/pull/456)
* It was previously logged that we added an `Include` param field to `PolicySetListOptions` to allow policy list to include related resource data such as workspaces, policies, newest_version, or current_version by @Uk1288 [#497](https://github.com/hashicorp/go-tfe/pull/497) in 1.7.0, but this was a mistake and the field is added in v1.8.0

# v1.7.0

## Enhancements

* Adds new run creation attributes: `allow-empty-apply`, `terraform-version`, `plan-only` by @sebasslash [#482](https://github.com/hashicorp/go-tfe/pull/447)
* Adds additional Task Stage and Run Statuses for Pre-plan run tasks by @glennsarti [#469](https://github.com/hashicorp/go-tfe/pull/469)
* Adds `stage` field to the create and update methods for Workspace Run Tasks by @glennsarti [#469](https://github.com/hashicorp/go-tfe/pull/469)
* Adds `ResourcesProcessed`, `StateVersion`, `TerraformVersion`, `Modules`, `Providers`, and `Resources` fields to the State Version struct by @laurenolivia [#484](https://github.com/hashicorp/go-tfe/pull/484)
* Add `Include` param field to `PolicySetListOptions` to allow policy list to include related resource data such as workspaces, policies, newest_version, or current_version by @Uk1288 [#497](https://github.com/hashicorp/go-tfe/pull/497)
* Allow FileTriggersEnabled to be set to false when Git tags are present by @mjyocca @hashimoon  [#468] (https://github.com/hashicorp/go-tfe/pull/468)

# v1.6.0

## Enhancements
* Remove beta messaging for Run Tasks by @glennsarti [#447](https://github.com/hashicorp/go-tfe/pull/447)
* Adds `Description` field to the `RunTask` object by @glennsarti [#447](https://github.com/hashicorp/go-tfe/pull/447)
* Add `Name` field to `OAuthClient` by @barrettclark [#466](https://github.com/hashicorp/go-tfe/pull/466)
* Add support for creating both public and private `RegistryModule` with no VCS connection by @Uk1288 [#460](https://github.com/hashicorp/go-tfe/pull/460)
* Add `ConfigurationSourceAdo` configuration source option by @mjyocca [#467](https://github.com/hashicorp/go-tfe/pull/467)
* [beta] state version outputs may now include a detailed-type attribute in a future API release by @brandonc [#479](https://github.com/hashicorp/go-tfe/pull/429)

# v1.5.0

## Enhancements
* [beta] Add support for triggering Workspace runs through matching Git tags [#434](https://github.com/hashicorp/go-tfe/pull/434)
* Add `Query` param field to `AgentPoolListOptions` to allow searching based on agent pool name, by @JarrettSpiker [#417](https://github.com/hashicorp/go-tfe/pull/417)
* Add organization scope and allowed workspaces field for scope agents by @Netra2104 [#453](https://github.com/hashicorp/go-tfe/pull/453)
* Adds `Namespace` and `RegistryName` fields to `RegistryModuleID` to allow reading of Public Registry Modules by @Uk1288 [#464](https://github.com/hashicorp/go-tfe/pull/464)

## Bug fixes
* Fixed JSON mapping for Configuration Versions failing to properly set the `speculative` property [#459](https://github.com/hashicorp/go-tfe/pull/459)

# v1.4.0

## Enhancements
* Adds `RetryServerErrors` field to the `Config` object by @sebasslash [#439](https://github.com/hashicorp/go-tfe/pull/439)
* Adds support for the GPG Keys API by @sebasslash [#429](https://github.com/hashicorp/go-tfe/pull/429)
* Adds support for new `WorkspaceLimit` Admin setting for organizations [#425](https://github.com/hashicorp/go-tfe/pull/425)
* Adds support for new `ExcludeTags` workspace list filter field by @Uk1288 [#438](https://github.com/hashicorp/go-tfe/pull/438)
* [beta] Adds additional filter fields to `RunListOptions` by @mjyocca [#424](https://github.com/hashicorp/go-tfe/pull/424)
* [beta] Renames the optional StateVersion field `ExtState` to `JSONStateOutputs` and changes the purpose and type by @annawinkler [#444](https://github.com/hashicorp/go-tfe/pull/444) and @brandoncroft [#452](https://github.com/hashicorp/go-tfe/pull/452)

# v1.3.0

## Enhancements
* Adds support for Microsoft Teams notification configuration by @JarrettSpiker [#398](https://github.com/hashicorp/go-tfe/pull/389)
* Add support for Audit Trail API by @sebasslash [#407](https://github.com/hashicorp/go-tfe/pull/407)
* Adds Private Registry Provider, Provider Version, and Provider Platform APIs support by @joekarl and @annawinkler [#313](https://github.com/hashicorp/go-tfe/pull/313)
* Adds List Registry Modules endpoint by @chroju [#385](https://github.com/hashicorp/go-tfe/pull/385)
* Adds `WebhookURL` field to `VCSRepo` struct by @kgns [#413](https://github.com/hashicorp/go-tfe/pull/413)
* Adds `Category` field to `VariableUpdateOptions` struct by @jtyr [#397](https://github.com/hashicorp/go-tfe/pull/397)
* Adds `TriggerPatterns` to `Workspace` by @matejrisek [#400](https://github.com/hashicorp/go-tfe/pull/400)
* [beta] Adds `ExtState` field to `StateVersionCreateOptions` by @brandonc [#416](https://github.com/hashicorp/go-tfe/pull/416)

# v1.2.0

## Enhancements
* Adds support for reading current state version outputs to StateVersionOutputs, which can be useful for reading outputs when users don't have the necessary permissions to read the entire state by @brandonc [#370](https://github.com/hashicorp/go-tfe/pull/370)
* Adds Variable Set methods for `ApplyToWorkspaces` and `RemoveFromWorkspaces` by @byronwolfman [#375](https://github.com/hashicorp/go-tfe/pull/375)
* Adds `Names` query param field to `TeamListOptions` by @sebasslash [#393](https://github.com/hashicorp/go-tfe/pull/393)
* Adds `Emails` query param field to `OrganizationMembershipListOptions` by @sebasslash [#393](https://github.com/hashicorp/go-tfe/pull/393)
* Adds Run Tasks API support by @glennsarti [#381](https://github.com/hashicorp/go-tfe/pull/381), [#382](https://github.com/hashicorp/go-tfe/pull/382) and [#383](https://github.com/hashicorp/go-tfe/pull/383)


## Bug fixes
* Fixes ignored comment when performing apply, discard, cancel, and force-cancel run actions [#388](https://github.com/hashicorp/go-tfe/pull/388)

# v1.1.0

## Enhancements

* Add Variable Set API support by @rexredinger [#305](https://github.com/hashicorp/go-tfe/pull/305)
* Add Comments API support by @alex-ikse [#355](https://github.com/hashicorp/go-tfe/pull/355)
* Add beta support for SSOTeamID to `Team`, `TeamCreateOptions`, `TeamUpdateOptions` by @xlgmokha [#364](https://github.com/hashicorp/go-tfe/pull/364)

# v1.0.0

## Breaking Changes
* Renamed methods named Generate to Create for `AgentTokens`, `OrganizationTokens`, `TeamTokens`, `UserTokens` by @sebasslash [#327](https://github.com/hashicorp/go-tfe/pull/327)
* Methods that express an action on a relationship have been prefixed with a verb, e.g `Current()` is now `ReadCurrent()` by @sebasslash [#327](https://github.com/hashicorp/go-tfe/pull/327)
* All list option structs are now pointers @uturunku1 [#309](https://github.com/hashicorp/go-tfe/pull/309)
* All errors have been refactored into constants in `errors.go` @uturunku1 [#310](https://github.com/hashicorp/go-tfe/pull/310)
* The `ID` field in Create/Update option structs has been renamed to `Type` in accordance with the JSON:API spec by @omarismail, @uturunku1 [#190](https://github.com/hashicorp/go-tfe/pull/190), [#323](https://github.com/hashicorp/go-tfe/pull/323), [#332](https://github.com/hashicorp/go-tfe/pull/332)
* Nested URL params (consisting of an organization, module and provider name) used to identify a `RegistryModule` have been refactored into a struct `RegistryModuleID` by @sebasslash [#337](https://github.com/hashicorp/go-tfe/pull/337)


## Enhancements
* Added missing include fields for `AdminRuns`, `AgentPools`, `ConfigurationVersions`, `OAuthClients`, `Organizations`, `PolicyChecks`, `PolicySets`, `Policies` and `RunTriggers` by @uturunku1 [#339](https://github.com/hashicorp/go-tfe/pull/339)
* Cleanup documentation and improve consistency by @uturunku1 [#331](https://github.com/hashicorp/go-tfe/pull/331)
* Add more linters to our CI pipeline by @sebasslash [#326](https://github.com/hashicorp/go-tfe/pull/326)
* Resolve `TFE_HOSTNAME` as fallback for `TFE_ADDRESS` by @sebasslash [#340](https://github.com/hashicorp/go-tfe/pull/326)
* Adds a `fetching` status to `RunStatus` and adds the `Archive` method to the ConfigurationVersions interface by @mpminardi [#338](https://github.com/hashicorp/go-tfe/pull/338)
* Added a `Download` method to the `ConfigurationVersions` interface by @tylerwolf [#358](https://github.com/hashicorp/go-tfe/pull/358)
* API Coverage documentation by @laurenolivia [#334](https://github.com/hashicorp/go-tfe/pull/334)

## Bug Fixes
* Fixed invalid memory address error when `AdminSMTPSettingsUpdateOptions.Auth` field is empty and accessed by @uturunku1 [#335](https://github.com/hashicorp/go-tfe/pull/335)<|MERGE_RESOLUTION|>--- conflicted
+++ resolved
@@ -2,7 +2,8 @@
 
 ## Bug fixes
 
-* Includes a critical security update in an upstream depdendency `hashicorp/go-slug`
+* Includes a critical security update in an upstream depdendency `hashicorp/go-slug` @NodyHub [#1025](https://github.com/hashicorp/go-tfe/pull/1025)
+* Fix bug in BETA support for Linux arm64 agents, which is EXPERIMENTAL, SUBJECT TO CHANGE, and may not be available to all users @natalie-todd [#1022](https://github.com/hashicorp/go-tfe/pull/1022)
 
 # v1.73.0
 
@@ -10,14 +11,6 @@
 
 * Add support for team notification configurations @notchairmk [#1016](https://github.com/hashicorp/go-tfe/pull/1016)
 
-<<<<<<< HEAD
-=======
-## Bug Fixes
-
-* Update dependency `github.com/hashicorp/go-slug` `v0.16.0` => `v0.16.3` to integrate latest changes.
-* Fix bug in BETA support for Linux arm64 agents, which is EXPERIMENTAL, SUBJECT TO CHANGE, and may not be available to all users @natalie-todd [#1022](https://github.com/hashicorp/go-tfe/pull/1022)
-
->>>>>>> 220fbfa1
 # v1.72.0
 
 ## Enhancements
