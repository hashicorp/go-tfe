# Unreleased

<<<<<<< HEAD
* Add support for project level auto destroy settings @simonxmh [#1011](https://github.com/hashicorp/go-tfe/pull/1011)
=======
# v1.71.0
>>>>>>> f9d78881

## Enhancements

* Add support for listing effective tag bindings for a workspace or project by @brandonc [#996](https://github.com/hashicorp/go-tfe/pull/996)
* Add support for listing no-code modules by @paladin-devops [#1003](https://github.com/hashicorp/go-tfe/pull/1003)

# v1.70.0

## Enhancements

* Actually adds support for adding/updating key/value tags, which was not unintentionally removed from the last release by @brandonc [#987](https://github.com/hashicorp/go-tfe/pull/987)

# v1.69.0

## Enhancements

* Adds BETA support for a variable set `Parent` relation, which is EXPERIMENTAL, SUBJECT TO CHANGE, and may not be available to all users by @jbonhag [#992](https://github.com/hashicorp/go-tfe/pull/992)
* Add support for adding/updating key/value tags by @brandonc [#991](https://github.com/hashicorp/go-tfe/pull/991)
* Add support for reading a registry module by its unique identifier by @dsa0x [#988](https://github.com/hashicorp/go-tfe/pull/988)
* Add support for enabling Stacks on an organization by @brandonc [#987](https://github.com/hashicorp/go-tfe/pull/987)
* Add support for filtering by key/value tags by @brandonc [#987](https://github.com/hashicorp/go-tfe/pull/987)
* Adds `SpeculativePlanManagementEnabled` field to `Organization` by @lilincmu [#983](https://github.com/hashicorp/go-tfe/pull/983)

# v1.68.0

## Enhancements

* Add support for reading a no-code module's variables by @paladin-devops [#979](https://github.com/hashicorp/go-tfe/pull/979)
* Add Waypoint entitlements (the `waypoint-actions` and `waypoint-templates-and-addons` attributes) to `Entitlements` by @ignatius-j [#984](https://github.com/hashicorp/go-tfe/pull/984)

# v1.67.1

## Bug Fixes

* Fixes a bug in `NewRequest` that did not allow query parameters to be specified in the first parameter, which broke several methods: `RegistryModules ReadVersion`, `VariableSets UpdateWorkspaces`, and `Workspaces Readme` by @brandonc [#982](https://github.com/hashicorp/go-tfe/pull/982)

# v1.67.0

## Enhancements

* `Workspaces`: The `Unlock` method now returns a `ErrWorkspaceLockedStateVersionStillPending` error if the latest state version upload is still pending within the platform. This is a retryable error. by @brandonc [#978](https://github.com/hashicorp/go-tfe/pull/978)

# v1.66.0

## Enhancements

* Adds `billable-rum-count` attribute to `StateVersion` by @shoekstra [#974](https://github.com/hashicorp/go-tfe/pull/974)

## Bug Fixes

* Fixed the incorrect error "workspace already unlocked" being returned when attempting to unlock a workspace that was locked by a Team or different User @ctrombley / @lucasmelin [#975](https://github.com/hashicorp/go-tfe/pull/975)

# v1.65.0

## Enhancements

* Adds support for deleting `Stacks` that still have deployments through `ForceDelete` by @hashimoon [#969](https://github.com/hashicorp/go-tfe/pull/969)

## Bug Fixes

* Fixed `RegistryNoCodeModules` method `UpgradeWorkspace` to return a `WorkspaceUpgrade` type. This resulted in a BREAKING CHANGE, yet the previous type was not properly decoded nor reflective of the actual API result by @paladin-devops [#955](https://github.com/hashicorp/go-tfe/pull/955)

# v1.64.2

## Enhancements

* Adds support for including no-code permissions to the `OrganizationPermissions` struct [#967](https://github.com/hashicorp/go-tfe/pull/967)

# v1.64.1

## Bug Fixes

* Fixes BETA feature regression in `Stacks` associated with decoding `StackVCSRepo` data by @brandonc [#964](https://github.com/hashicorp/go-tfe/pull/964)

# v1.64.0

* Adds support for creating different organization token types by @glennsarti [#943](https://github.com/hashicorp/go-tfe/pull/943)
* Adds more BETA support for `Stacks` resources, which is is EXPERIMENTAL, SUBJECT TO CHANGE, and may not be available to all users by @DanielMSchmidt [#963](https://github.com/hashicorp/go-tfe/pull/963)

# v1.63.0

## Enhancements

* Adds more BETA support for `Stacks` resources, which is is EXPERIMENTAL, SUBJECT TO CHANGE, and may not be available to all users by @brandonc [#957](https://github.com/hashicorp/go-tfe/pull/957) and @DanielMSchmidt [#960](https://github.com/hashicorp/go-tfe/pull/960)

# v1.62.0

## Bug Fixes

* Fixed `RegistryNoCodeModules` methods `CreateWorkspace` and `UpdateWorkspace` to return a `Workspace` type. This resulted in a BREAKING CHANGE, yet the previous type was not properly decoded nor reflective of the actual API result by @paladin-devops [#954](https://github.com/hashicorp/go-tfe/pull/954)

## Enhancements

* Adds `AllowMemberTokenManagement` permission to `Team` by @juliannatetreault [#922](https://github.com/hashicorp/go-tfe/pull/922)

# v1.61.0

## Enhancements

* Adds support for creating no-code workspaces by @paladin-devops [#927](https://github.com/hashicorp/go-tfe/pull/927)
* Adds support for upgrading no-code workspaces by @paladin-devops [#935](https://github.com/hashicorp/go-tfe/pull/935)

# v1.60.0

## Enhancements

* Adds more BETA support for `Stacks` resources, which is EXPERIMENTAL, SUBJECT TO CHANGE, and may not be available to all users by @brandonc. [#934](https://github.com/hashicorp/go-tfe/pull/934)

# v1.59.0

## Features

* Adds support for the Run Tasks Integration API by @karvounis-form3 [#929](https://github.com/hashicorp/go-tfe/pull/929)

# v1.58.0

## Enhancements

* Adds BETA support for `Stacks` resources, which is EXPERIMENTAL, SUBJECT TO CHANGE, and may not be available to all users by @brandonc. [#920](https://github.com/hashicorp/go-tfe/pull/920)

# v1.57.0

## Enhancements

* Adds the `IsUnified` field to `Project`, `Organization` and `Team` by @roncodingenthusiast [#915](https://github.com/hashicorp/go-tfe/pull/915)
* Adds Workspace auto-destroy notification types to `NotificationTriggerType` by @notchairmk [#918](https://github.com/hashicorp/go-tfe/pull/918)
* Adds `CreatedAfter` and `CreatedBefore` Date Time filters to `AdminRunsListOptions` by @maed223 [#916](https://github.com/hashicorp/go-tfe/pull/916)

# v1.56.0

## Enhancements
* Adds `ManageAgentPools` permission to team `OrganizationAccess` by @emlanctot [#901](https://github.com/hashicorp/go-tfe/pull/901)

# v1.55.0

## Enhancements
* Adds the `CurrentRunStatus` filter to allow filtering workspaces by their current run status by @arybolovlev [#899](https://github.com/hashicorp/go-tfe/pull/899)

# v1.54.0

## Enhancements
* Adds the `AutoDestroyActivityDuration` field to `Workspace` by @notchairmk [#902](https://github.com/hashicorp/go-tfe/pull/902)

## Deprecations
* The `IsSiteAdmin` field on User has been deprecated. Use the `IsAdmin` field instead [#900](https://github.com/hashicorp/go-tfe/pull/900)

# v1.53.0

## Enhancements
* Adds `ManageTeams`, `ManageOrganizationAccess`, and `AccessSecretTeams` permissions to team `OrganizationAccess` by @juliannatetreault [#874](https://github.com/hashicorp/go-tfe/pull/874)
* Mocks are now generated using the go.uber.org/mock package [#897](https://github.com/hashicorp/go-tfe/pull/897)

# v1.52.0

## Enhancements
* Add `EnforcementLevel` to `Policy` create and update options. This will replace the deprecated `[]Enforce` method for specifying enforcement level. @JarrettSpiker [#895](https://github.com/hashicorp/go-tfe/pull/895)

## Deprecations
* The `Enforce` fields on `Policy`, `PolicyCreateOptions`, and `PolicyUpdateOptions` have been deprecated. Use the `EnforcementLevel` instead. @JarrettSpiker [#895](https://github.com/hashicorp/go-tfe/pull/895)

# v1.51.0

## Enhancements
* Adds `Teams` field to `OrganizationMembershipCreateOptions` to allow users to be added to teams at the same time they are invited to an organization. by @JarrettSpiker [#886](https://github.com/hashicorp/go-tfe/pull/886)
* `IsCloud()` returns true when TFP-AppName is "HCP Terraform" by @sebasslash [#891](https://github.com/hashicorp/go-tfe/pull/891)
* `OrganizationScoped` attribute for `OAuthClient` is now generally available by @netramali [#873](https://github.com/hashicorp/go-tfe/pull/873)

# v1.50.0

## Enhancements
* Adds Bitbucket Data Center as a new `ServiceProviderType` and ensures similar validation as Bitbucket Server by @zainq11 [#879](https://github.com/hashicorp/go-tfe/pull/879)
* Add `GlobalRunTasks` field to `Entitlements`. by @glennsarti [#865](https://github.com/hashicorp/go-tfe/pull/865)
* Add `Global` field to `RunTask`. by @glennsarti [#865](https://github.com/hashicorp/go-tfe/pull/865)
* Add `Stages` field to `WorkspaceRunTask`. by @glennsarti [#865](https://github.com/hashicorp/go-tfe/pull/865)
* Changing BETA `OrganizationScoped` attribute of `OAuthClient` to be a pointer for bug fix by @netramali [884](https://github.com/hashicorp/go-tfe/pull/884)
* Adds `Query` parameter to `VariableSetListOptions` to allow searching variable sets by name, by @JarrettSpiker[#877](https://github.com/hashicorp/go-tfe/pull/877)

## Deprecations
* The `Stage` field has been deprecated on `WorkspaceRunTask`. Instead, use `Stages`. by @glennsarti [#865](https://github.com/hashicorp/go-tfe/pull/865)

# v1.49.0

## Enhancements
* Adds `post_apply` to list of possible `stages` for Run Tasks by @glennsarti [#878](https://github.com/hashicorp/go-tfe/pull/878)

# v1.48.0

## Features
* For Terraform Enterprise users who have data retention policies defined on Organizations or Workspaces: A new DataRetentionPolicyChoice relation has been added to reflect that [data retention policies are polymorphic](https://developer.hashicorp.com/terraform/enterprise/api-docs/data-retention-policies#data-retention-policy-types). Organizations and workspaces may be related to a `DataRetentionPolicyDeleteOlder` or `DataRetentionPolicyDontDelete` record through the `DataRetentionPolicyChoice` struct. Data retention policies can be read using `ReadDataRetentionPolicyChoice`, and set or updated (including changing their type) using `SetDataRetentionPolicyDeleteOlder` or `SetDataRetentionPolicyDontDelete` by  @JarrettSpiker [#652](https://github.com/hashicorp/go-tfe/pull/844)

## Deprecations
* The `DataRetentionPolicy` type, and the `DataRetentionPolicy` relationship on `Organization` and `Workspace`s have been deprecated. The `DataRetentionPolicy` type is equivalent to the new `DataRetentionPolicyDeleteOlder`. The Data retention policy relationships on `Organization` and `Workspace`s are now [polymorphic](https://developer.hashicorp.com/terraform/enterprise/api-docs/data-retention-policies#data-retention-policy-types), and are represented by the `DataRetentionPolicyChoice` relationship. The existing `DataRetentionPolicy` relationship will continue to be populated when reading an `Organization` or `Workspace`, but it may be removed in a future release. @JarrettSpiker [#652](https://github.com/hashicorp/go-tfe/pull/844)
* The `SetDataRetentionPolicy` function on `Organizations` and `Workspaces` is now deprecated in favour of `SetDataRetentionPolicyDeleteOlder` or `SetDataRetentionPolicyDontDelete`. `SetDataRetentionPolicy` will only update the data retention policy when communicating with TFE versions v202311 and v202312. @JarrettSpiker [#652](https://github.com/hashicorp/go-tfe/pull/844)
* The `ReadDataRetentionPolicy` function on `Organizations` and `Workspaces` is now deprecated in favour of `ReadDataRetentionPolicyChoice`. `ReadDataRetentionPolicyChoice` may return the different multiple data retention policy types added in TFE 202401-1. `SetDataRetentionPolicy` will only update the data retention policy when communicating with TFE versions v202311 and v202312. @JarrettSpiker [#652](https://github.com/hashicorp/go-tfe/pull/844)

## Enhancements
* Adds `Variables` relationship field to `Workspace` by @arybolovlev [#872](https://github.com/hashicorp/go-tfe/pull/872)

# v1.47.1

## Bug fixes
* Change the error message for `ErrWorkspaceStillProcessing` to be the same error message returned by the API by @uturunku1 [#864](https://github.com/hashicorp/go-tfe/pull/864)

# v1.47.0

## Enhancements
* Adds BETA `description` attribute to `Project` by @netramali [#861](https://github.com/hashicorp/go-tfe/pull/861)
* Adds `Read` method to `TestVariables` by @aaabdelgany [#851](https://github.com/hashicorp/go-tfe/pull/851)

# v1.46.0

## Enhancements
* Adds `Query` field to `Project` and `Team` list options, to allow projects and teams to be searched by name by @JarrettSpiker [#849](https://github.com/hashicorp/go-tfe/pull/849)
* Adds `AgenPool` relation to `OAuthClient` create options to support for Private VCS by enabling creation of OAuth Client when AgentPoolID is set (as an optional param) @roleesinhaHC [#841](https://github.com/hashicorp/go-tfe/pull/841)
* Add `Sort` field to workspace list options @Maed223 [#859](https://github.com/hashicorp/go-tfe/pull/859)

# v1.45.0

## Enhancements
* Updates go-tfe client to export the instance name using `AppName()` @sebasslash [#848](https://github.com/hashicorp/go-tfe/pull/848)
* Add `DeleteByName` API endpoint to `RegistryModule` @laurenolivia [#847](https://github.com/hashicorp/go-tfe/pull/847)
* Update deprecated `RegistryModule` endpoints `DeleteProvider` and `DeleteVersion` with new API calls @laurenolivia [#847](https://github.com/hashicorp/go-tfe/pull/847)

# v1.44.0

## Enhancements
* Updates `Workspaces` to include an `AutoDestroyAt` attribute on create and update by @notchairmk and @ctrombley [#786](https://github.com/hashicorp/go-tfe/pull/786)
* Adds `AgentsEnabled` and `PolicyToolVersion` attributes to `PolicySet` by @mrinalirao [#752](https://github.com/hashicorp/go-tfe/pull/752)

# v1.43.0

## Features
* Adds `AggregatedCommitStatusEnabled` field to `Organization` by @mjyocca [#829](https://github.com/hashicorp/go-tfe/pull/829)

## Enhancements
* Adds `GlobalProviderSharing` field to `AdminOrganization` by @alex-ikse [#837](https://github.com/hashicorp/go-tfe/pull/837)

# v1.42.0

## Deprecations
* The `Sourceable` field has been deprecated on `RunTrigger`. Instead, use `SourceableChoice` to locate the non-empty field representing the actual sourceable value by @brandonc [#816](https://github.com/hashicorp/go-tfe/pull/816)

## Features
* Added `AdminOPAVersion` and `AdminSentinelVersion` Terraform Enterprise admin endpoints by @mrinalirao [#758](https://github.com/hashicorp/go-tfe/pull/758)

## Enhancements
* Adds `LockedBy` relationship field to `Workspace` by @brandonc [#816](https://github.com/hashicorp/go-tfe/pull/816)
* Adds `CreatedBy` relationship field to `TeamToken`, `UserToken`, and `OrganizationToken` by @brandonc [#816](https://github.com/hashicorp/go-tfe/pull/816)
* Added `Sentinel` field to `PolicyResult` by @stefan-kiss. [Issue#790](https://github.com/hashicorp/go-tfe/issues/790)

# v1.41.0

## Enhancements

* Allow managing workspace and organization data retention policies by @mwudka [#801](https://github.com/hashicorp/go-tfe/pull/817)

# v1.40.0

## Bug Fixes
* Removed unused field `AgentPoolID` from the Workspace model. (Callers should be using the `AgentPool` relation instead) by @brandonc [#815](https://github.com/hashicorp/go-tfe/pull/815)

## Enhancements
* Add organization scope field for oauth clients by @Netra2104 [#812](https://github.com/hashicorp/go-tfe/pull/812)
* Added BETA support for including `projects` relationship to oauth_client on create by @Netra2104 [#806](https://github.com/hashicorp/go-tfe/pull/806)
* Added BETA method `AddProjects` and `RemoveProjects` for attaching/detaching oauth_client to projects by Netra2104 [#806](https://github.com/hashicorp/go-tfe/pull/806)
* Adds a missing interface `WorkspaceResources` and the `List` method by @stefan-kiss [Issue#754](https://github.com/hashicorp/go-tfe/issues/754)

# v1.39.2

## Bug Fixes
* Fixes a dependency build failure for 32 bit linux architectures by @brandonc [#814](https://github.com/hashicorp/go-tfe/pull/814)

# v1.39.1

## Bug Fixes
* Fixes an issue where the request body is not preserved during certain retry scenarios by @sebasslash [#813](https://github.com/hashicorp/go-tfe/pull/813)

# v1.39.0

## Features
* New WorkspaceSettingOverwritesOptions field for allowing workspaces to defer some settings to a default from their organization or project by @SwiftEngineer [#762](https://github.com/hashicorp/go-tfe/pull/762)
* Added support for setting a default execution mode and agent pool at the organization level by @SwiftEngineer [#762](https://github.com/hashicorp/go-tfe/pull/762)
* Added validation when configuring registry module publishing by @hashimoon [#804](https://github.com/hashicorp/go-tfe/pull/804)
* Removed BETA labels for StateVersion Upload method, ConfigurationVersion `provisional` field, and `save-plan` runs by @brandonc [#800](https://github.com/hashicorp/go-tfe/pull/800)
* Allow soft deleting, restoring, and permanently deleting StateVersion and ConfigurationVersion backing data by @mwudka [#801](https://github.com/hashicorp/go-tfe/pull/801)
* Added the `AutoApplyRunTrigger` attribute to Workspaces by @nfagerlund [#798](https://github.com/hashicorp/go-tfe/pull/798)
* Removed BETA labels for `priority` attribute in variable sets by @Netra2104 [#796](https://github.com/hashicorp/go-tfe/pull/796)

# v1.38.0

## Features
* Added BETA support for including `priority` attribute to variable_set on create and update by @Netra2104 [#778](https://github.com/hashicorp/go-tfe/pull/778)

# v1.37.0

## Features
* Add the tags attribute to VCSRepo to be used with registry modules by @hashimoon [#793](https://github.com/hashicorp/go-tfe/pull/793)

# v1.36.0

## Features
* Added BETA support for private module registry test variables by @aaabdelgany [#787](https://github.com/hashicorp/go-tfe/pull/787)

## Bug Fixes
* Fix incorrect attribute type for `RegistryModule.VCSRepo.Tags` by @hashimoon [#789](https://github.com/hashicorp/go-tfe/pull/789)
* Fix nil dereference panic within `StateVersions` `upload` after not handling certain state version create errors by @brandonc [#792](https://github.com/hashicorp/go-tfe/pull/792)

# v1.35.0

## Features
* Added BETA support for private module registry tests by @hashimoon [#781](https://github.com/hashicorp/go-tfe/pull/781)

## Enhancements
* Removed beta flags for `PolicySetProjects` and `PolicySetWorkspaceExclusions` by @Netra2104 [#770](https://github.com/hashicorp/go-tfe/pull/770)

# v1.34.0

## Features
* Added support for the new Terraform Test Runs API by @liamcervante [#755](https://github.com/hashicorp/go-tfe/pull/755)

## Bug Fixes
* "project" was being rejected as an invalid `Include` option when listing workspaces by @brandonc [#765](https://github.com/hashicorp/go-tfe/pull/765)


# v1.33.0

## Enhancements
* Removed beta tags for TeamProjectAccess by @rberecka [#756](https://github.com/hashicorp/go-tfe/pull/756)
* Added BETA support for including `workspaceExclusions` relationship to policy_set on create by @Netra2104 [#757](https://github.com/hashicorp/go-tfe/pull/757)
* Added BETA method `AddWorkspaceExclusions` and `RemoveWorkspaceExclusions` for attaching/detaching workspace-exclusions to a policy-set by @hs26gill [#761](https://github.com/hashicorp/go-tfe/pull/761)

# v1.32.1

## Dependency Update
* Updated go-slug dependency to v0.12.1

# v1.32.0

## Enhancements
* Added BETA support for adding and updating custom permissions to `TeamProjectAccesses`. A `TeamProjectAccessType` of `"custom"` can set various permissions applied at
the project level to the project itself (`TeamProjectAccessProjectPermissionsOptions`) and all of the workspaces in a project (`TeamProjectAccessWorkspacePermissionsOptions`) by @rberecka [#745](https://github.com/hashicorp/go-tfe/pull/745)
* Added BETA field `Provisional` to `ConfigurationVersions` by @brandonc [#746](https://github.com/hashicorp/go-tfe/pull/746)


# v1.31.0

## Enhancements
* Added BETA support for including `projects` relationship and `projects-count` attribute to policy_set on create by @hs26gill [#737](https://github.com/hashicorp/go-tfe/pull/737)
* Added BETA method `AddProjects` and `RemoveProjects` for attaching/detaching policy set to projects by @Netra2104 [#735](https://github.com/hashicorp/go-tfe/pull/735)

# v1.30.0

## Enhancements
* Adds `SignatureSigningMethod` and `SignatureDigestMethod` fields in `AdminSAMLSetting` struct by @karvounis-form3 [#731](https://github.com/hashicorp/go-tfe/pull/731)
* Adds `Certificate`, `PrivateKey`, `TeamManagementEnabled`, `AuthnRequestsSigned`, `WantAssertionsSigned`, `SignatureSigningMethod`, `SignatureDigestMethod` fields in `AdminSAMLSettingsUpdateOptions` struct by @karvounis-form3 [#731](https://github.com/hashicorp/go-tfe/pull/731)

# v1.29.0

## Enhancements
* Adds `RunPreApplyCompleted` run status by @uk1288 [#727](https://github.com/hashicorp/go-tfe/pull/727)
* Added BETA support for saved plan runs, by @nfagerlund [#724](https://github.com/hashicorp/go-tfe/pull/724)
    * New `SavePlan` fields in `Run` and `RunCreateOptions`
    * New `RunPlannedAndSaved` `RunStatus` value
    * New `PlannedAndSavedAt` field in `RunStatusTimestamps`
    * New `RunOperationSavePlan` constant for run list filters

# v1.28.0

## Enhancements
* Update `Workspaces` to include associated `project` resource by @glennsarti [#714](https://github.com/hashicorp/go-tfe/pull/714)
* Adds BETA method `Upload` method to `StateVersions` and support for pending state versions by @brandonc [#717](https://github.com/hashicorp/go-tfe/pull/717)
* Adds support for the query parameter `q` to search `Organization Tags` by name by @sharathrnair87 [#720](https://github.com/hashicorp/go-tfe/pull/720)
* Added ContextWithResponseHeaderHook support to `IPRanges` by @brandonc [#717](https://github.com/hashicorp/go-tfe/pull/717)

## Bug Fixes
* `ConfigurationVersions`, `PolicySetVersions`, and `RegistryModules` `Upload` methods were sending API credentials to the specified upload URL, which was unnecessary by @brandonc [#717](https://github.com/hashicorp/go-tfe/pull/717)

# v1.27.0

## Enhancements
* Adds `RunPreApplyRunning` and `RunQueuingApply` run statuses by @uk1288 [#712](https://github.com/hashicorp/go-tfe/pull/712)

## Bug Fixes
* AgentPool `Update` is not able to remove all allowed workspaces from an agent pool. That operation is now handled by a separate `UpdateAllowedWorkspaces` method using `AgentPoolAllowedWorkspacesUpdateOptions` by @hs26gill [#701](https://github.com/hashicorp/go-tfe/pull/701)

# v1.26.0

## Enhancements

* Adds BETA fields `ResourceImports` count to both `Plan` and `Apply` types as well as `AllowConfigGeneration` to the `Run` struct type. These fields are not generally available and are subject to change in a future release.

# v1.25.1

## Bug Fixes
* Workspace safe delete conflict error when workspace is locked has been restored
to the original message using the error `ErrWorkspaceLockedCannotDelete` instead of
`ErrWorkspaceLocked`

# v1.25.0

## Enhancements
* Workspace safe delete 409 conflict errors associated with resources still being managed or being processed (indicating that you should try again later) are now the named errors  `ErrWorkspaceStillProcessing` and `ErrWorkspaceNotSafeToDelete` by @brandonc [#703](https://github.com/hashicorp/go-tfe/pull/703)

# v1.24.0

## Enhancements
* Adds support for a new variable field `version-id` by @arybolovlev [#697](https://github.com/hashicorp/go-tfe/pull/697)
* Adds `ExpiredAt` field to `OrganizationToken`, `TeamToken`, and `UserToken`. This enhancement will be available in TFE release, v202305-1. @JuliannaTetreault [#672](https://github.com/hashicorp/go-tfe/pull/672)
* Adds `ContextWithResponseHeaderHook` context for use with the ClientRequest Do method that allows callers to define a callback which receives raw http Response headers.  @apparentlymart [#689](https://github.com/hashicorp/go-tfe/pull/689)


# v1.23.0

## Features
* `ApplyToProjects` and `RemoveFromProjects` to `VariableSets` endpoints now generally available.
* `ListForProject` to `VariableSets` endpoints now generally available.

## Enhancements
* Adds `OrganizationScoped` and `AllowedWorkspaces` fields for creating workspace scoped agent pools and adds `AllowedWorkspacesName` for filtering agents pools associated with a given workspace by @hs26gill [#682](https://github.com/hashicorp/go-tfe/pull/682/files)

## Bug Fixes


# v1.22.0

## Beta API Changes
* The beta `no_code` field in `RegistryModuleCreateOptions` has been changed from `bool` to `*bool` and will be removed in a future version because a new, preferred method for managing no-code registry modules has been added in this release.

## Features
* Add beta endpoints `Create`, `Read`, `Update`, and `Delete` to manage no-code provisioning for a `RegistryModule`. This allows users to enable no-code provisioning for a registry module, and to configure the provisioning settings for that module version. This also allows users to disable no-code provisioning for a module version. @dsa0x [#669](https://github.com/hashicorp/go-tfe/pull/669)

# v1.21.0

## Features
* Add beta endpoints `ApplyToProjects`  and `RemoveFromProjects` to `VariableSets`.  Applying a variable set to a project will apply that variable set to all current and future workspaces in that project.
* Add beta endpoint `ListForProject` to `VariableSets` to list all variable sets applied to a project.
* Add endpoint `RunEvents` which lists events for a specific run by @glennsarti [#680](https://github.com/hashicorp/go-tfe/pull/680)

## Bug Fixes
* `VariableSets.Read` did not honor the Include values due to a syntax error in the struct tag of `VariableSetReadOptions` by @sgap [#678](https://github.com/hashicorp/go-tfe/pull/678)

## Enhancements
* Adds `ProjectID` filter to allow filtering of workspaces of a given project in an organization by @hs26gill [#671](https://github.com/hashicorp/go-tfe/pull/671)
* Adds `Name` filter to allow filtering of projects by @hs26gill [#668](https://github.com/hashicorp/go-tfe/pull/668/files)
* Adds `ManageMembership` permission to team `OrganizationAccess` by @JarrettSpiker [#652](https://github.com/hashicorp/go-tfe/pull/652)
* Adds `RotateKey` and `TrimKey` Admin endpoints by @mpminardi [#666](https://github.com/hashicorp/go-tfe/pull/666)
* Adds `Permissions` to `User` by @jeevanragula [#674](https://github.com/hashicorp/go-tfe/pull/674)
* Adds `IsEnterprise` and `IsCloud` boolean methods to the client by @sebasslash [#675](https://github.com/hashicorp/go-tfe/pull/675)

# v1.20.0

## Enhancements
* Update team project access to include additional project roles by @joekarl [#642](https://github.com/hashicorp/go-tfe/pull/642)

# v1.19.0

## Enhancements
* Removed Beta tags from `Project` features by @hs26gill [#637](https://github.com/hashicorp/go-tfe/pull/637)
* Add `Filter` and `Sort` fields to `AdminWorkspaceListOptions` to allow filtering and sorting of workspaces by @laurenolivia [#641](https://github.com/hashicorp/go-tfe/pull/641)
* Add support for `List` and `Read` Github app installation APIs by @roleesinhaHC [#655](https://github.com/hashicorp/go-tfe/pull/655)
* Add `GHAInstallationID` field to `VCSRepoOptions` and `VCSRepo` structs by @roleesinhaHC [#655](https://github.com/hashicorp/go-tfe/pull/655)

# v1.18.0

## Enhancements
* Adds `BaseURL` and `BaseRegistryURL` methods to `Client` to expose its configuration by @brandonc [#638](https://github.com/hashicorp/go-tfe/pull/638)
* Adds `ReadWorkspaces` and `ReadProjects` permissions to `Organizations` by @JuliannaTetreault [#614](https://github.com/hashicorp/go-tfe/pull/614)

# v1.17.0

## Enhancements
* Add Beta endpoint `TeamProjectAccesses` to manage Project Access for Teams by @hs26gill [#599](https://github.com/hashicorp/go-tfe/pull/599)
* Updates api doc links from terraform.io to developer.hashicorp domain by @uk1288 [#629](https://github.com/hashicorp/go-tfe/pull/629)
* Adds `UploadTarGzip()` method to `RegistryModules` and `ConfigurationVersions` interface by @sebasslash [#623](https://github.com/hashicorp/go-tfe/pull/623)
* Adds `ManageProjects` field to `OrganizationAccess` struct by @hs26gill [#633](https://github.com/hashicorp/go-tfe/pull/633)
* Adds agent-count to `AgentPools` endpoint. @evilensky [#611](https://github.com/hashicorp/go-tfe/pull/611)
* Adds `Links` to `Workspace`, (currently contains "self" and "self-html" paths) @brandonc [#622](https://github.com/hashicorp/go-tfe/pull/622)

# v1.16.0

## Bug Fixes

* Project names were being incorrectly validated as ID's @brandonc [#608](https://github.com/hashicorp/go-tfe/pull/608)

## Enhancements
* Adds `List()` method to `GPGKeys` interface by @sebasslash [#602](https://github.com/hashicorp/go-tfe/pull/602)
* Adds `ProviderBinaryUploaded` field to `RegistryPlatforms` struct by @sebasslash [#602](https://github.com/hashicorp/go-tfe/pull/602)

# v1.15.0

## Enhancements

* Add Beta `Projects` endpoint. The API is in not yet available to all users @hs26gill [#564](https://github.com/hashicorp/go-tfe/pull/564)

# v1.14.0

## Enhancements

* Adds Beta parameter `Overridable` for OPA `policy set` update API (`PolicySetUpdateOptions`) @mrinalirao [#594](https://github.com/hashicorp/go-tfe/pull/594)
* Adds new task stage status values representing `canceled`, `errored`, `unreachable` @mrinalirao [#594](https://github.com/hashicorp/go-tfe/pull/594)

# v1.13.0

## Bug Fixes

* Fixes `AuditTrail` pagination parameters (`CurrentPage`, `PreviousPage`, `NextPage`, `TotalPages`, `TotalCount`), which were not deserialized after reading from the List endpoint by @brandonc [#586](https://github.com/hashicorp/go-tfe/pull/586)

## Enhancements

* Add OPA support to the Policy Set APIs by @mrinalirao [#575](https://github.com/hashicorp/go-tfe/pull/575)
* Add OPA support to the Policy APIs by @mrinalirao [#579](https://github.com/hashicorp/go-tfe/pull/579)
* Add support for enabling no-code provisioning in an existing or new `RegistryModule` by @miguelhrocha [#562](https://github.com/hashicorp/go-tfe/pull/562)
* Add Policy Evaluation and Policy Set Outcome APIs by @mrinalirao [#583](https://github.com/hashicorp/go-tfe/pull/583)
* Add OPA support to Task Stage APIs by @mrinalirao [#584](https://github.com/hashicorp/go-tfe/pull/584)

# v1.12.0

## Enhancements

* Add `search[wildcard-name]` to `WorkspaceListOptions` by @laurenolivia [#569](https://github.com/hashicorp/go-tfe/pull/569)
* Add `NotificationTriggerAssessmentCheckFailed` notification trigger type by @rexredinger [#549](https://github.com/hashicorp/go-tfe/pull/549)
* Add `RemoteTFEVersion()` to the `Client` interface, which exposes the `X-TFE-Version` header set by a remote TFE instance by @sebasslash [#563](https://github.com/hashicorp/go-tfe/pull/563)
* Validate the module version as a version instead of an ID [#409](https://github.com/hashicorp/go-tfe/pull/409)
* Add `AllowForceDeleteWorkspaces` setting to `Organizations` by @JarrettSpiker [#539](https://github.com/hashicorp/go-tfe/pull/539)
* Add `SafeDelete` and `SafeDeleteID` APIs to `Workspaces` by @JarrettSpiker [#539](https://github.com/hashicorp/go-tfe/pull/539)
* Add `ForceExecute()` to `Runs` to allow force executing a run by @annawinkler [#570](https://github.com/hashicorp/go-tfe/pull/570)
* Pre-plan and Pre-Apply Run Tasks are now generally available (beta comments removed) by @glennsarti [#555](https://github.com/hashicorp/go-tfe/pull/555)

# v1.11.0

## Enhancements

* Add `Query` and `Status` fields to `OrganizationMembershipListOptions` to allow filtering memberships by status or username by @sebasslash [#550](https://github.com/hashicorp/go-tfe/pull/550)
* Add `ListForWorkspace` method to `VariableSets` interface to enable fetching variable sets associated with a workspace by @tstapler [#552](https://github.com/hashicorp/go-tfe/pull/552)
* Add `NotificationTriggerAssessmentDrifted` and `NotificationTriggerAssessmentFailed` notification trigger types by @lawliet89 [#542](https://github.com/hashicorp/go-tfe/pull/542)

## Bug Fixes
* Fix marshalling of run variables in `RunCreateOptions`. The `Variables` field type in `Run` struct has changed from `[]*RunVariable` to `[]*RunVariableAttr` by @Uk1288 [#531](https://github.com/hashicorp/go-tfe/pull/531)

# v1.10.0

## Enhancements

* Add `Query` param field to `OrganizationListOptions` to allow searching based on name or email by @laurenolivia [#529](https://github.com/hashicorp/go-tfe/pull/529)
* Add optional `AssessmentsEnforced` to organizations and `AssessmentsEnabled` to workspaces for managing the workspace and organization health assessment (drift detection) setting by @rexredinger [#462](https://github.com/hashicorp/go-tfe/pull/462)

## Bug Fixes
* Fixes null value returned in variable set relationship in `VariableSetVariable` by @sebasslash [#521](https://github.com/hashicorp/go-tfe/pull/521)

# v1.9.0

## Enhancements
* `RunListOptions` is generally available, and rename field (Name -> User) by @mjyocca [#472](https://github.com/hashicorp/go-tfe/pull/472)
* [Beta] Adds optional `JsonState` field to `StateVersionCreateOptions` by @megan07 [#514](https://github.com/hashicorp/go-tfe/pull/514)

## Bug Fixes
* Fixed invalid memory address error when using `TaskResults` field by @glennsarti [#517](https://github.com/hashicorp/go-tfe/pull/517)

# v1.8.0

## Enhancements

* Adds support for reading and listing Agents by @laurenolivia [#456](https://github.com/hashicorp/go-tfe/pull/456)
* It was previously logged that we added an `Include` param field to `PolicySetListOptions` to allow policy list to include related resource data such as workspaces, policies, newest_version, or current_version by @Uk1288 [#497](https://github.com/hashicorp/go-tfe/pull/497) in 1.7.0, but this was a mistake and the field is added in v1.8.0

# v1.7.0

## Enhancements

* Adds new run creation attributes: `allow-empty-apply`, `terraform-version`, `plan-only` by @sebasslash [#482](https://github.com/hashicorp/go-tfe/pull/447)
* Adds additional Task Stage and Run Statuses for Pre-plan run tasks by @glennsarti [#469](https://github.com/hashicorp/go-tfe/pull/469)
* Adds `stage` field to the create and update methods for Workspace Run Tasks by @glennsarti [#469](https://github.com/hashicorp/go-tfe/pull/469)
* Adds `ResourcesProcessed`, `StateVersion`, `TerraformVersion`, `Modules`, `Providers`, and `Resources` fields to the State Version struct by @laurenolivia [#484](https://github.com/hashicorp/go-tfe/pull/484)
* Add `Include` param field to `PolicySetListOptions` to allow policy list to include related resource data such as workspaces, policies, newest_version, or current_version by @Uk1288 [#497](https://github.com/hashicorp/go-tfe/pull/497)
* Allow FileTriggersEnabled to be set to false when Git tags are present by @mjyocca @hashimoon  [#468] (https://github.com/hashicorp/go-tfe/pull/468)

# v1.6.0

## Enhancements
* Remove beta messaging for Run Tasks by @glennsarti [#447](https://github.com/hashicorp/go-tfe/pull/447)
* Adds `Description` field to the `RunTask` object by @glennsarti [#447](https://github.com/hashicorp/go-tfe/pull/447)
* Add `Name` field to `OAuthClient` by @barrettclark [#466](https://github.com/hashicorp/go-tfe/pull/466)
* Add support for creating both public and private `RegistryModule` with no VCS connection by @Uk1288 [#460](https://github.com/hashicorp/go-tfe/pull/460)
* Add `ConfigurationSourceAdo` configuration source option by @mjyocca [#467](https://github.com/hashicorp/go-tfe/pull/467)
* [beta] state version outputs may now include a detailed-type attribute in a future API release by @brandonc [#479](https://github.com/hashicorp/go-tfe/pull/429)

# v1.5.0

## Enhancements
* [beta] Add support for triggering Workspace runs through matching Git tags [#434](https://github.com/hashicorp/go-tfe/pull/434)
* Add `Query` param field to `AgentPoolListOptions` to allow searching based on agent pool name, by @JarrettSpiker [#417](https://github.com/hashicorp/go-tfe/pull/417)
* Add organization scope and allowed workspaces field for scope agents by @Netra2104 [#453](https://github.com/hashicorp/go-tfe/pull/453)
* Adds `Namespace` and `RegistryName` fields to `RegistryModuleID` to allow reading of Public Registry Modules by @Uk1288 [#464](https://github.com/hashicorp/go-tfe/pull/464)

## Bug fixes
* Fixed JSON mapping for Configuration Versions failing to properly set the `speculative` property [#459](https://github.com/hashicorp/go-tfe/pull/459)

# v1.4.0

## Enhancements
* Adds `RetryServerErrors` field to the `Config` object by @sebasslash [#439](https://github.com/hashicorp/go-tfe/pull/439)
* Adds support for the GPG Keys API by @sebasslash [#429](https://github.com/hashicorp/go-tfe/pull/429)
* Adds support for new `WorkspaceLimit` Admin setting for organizations [#425](https://github.com/hashicorp/go-tfe/pull/425)
* Adds support for new `ExcludeTags` workspace list filter field by @Uk1288 [#438](https://github.com/hashicorp/go-tfe/pull/438)
* [beta] Adds additional filter fields to `RunListOptions` by @mjyocca [#424](https://github.com/hashicorp/go-tfe/pull/424)
* [beta] Renames the optional StateVersion field `ExtState` to `JSONStateOutputs` and changes the purpose and type by @annawinkler [#444](https://github.com/hashicorp/go-tfe/pull/444) and @brandoncroft [#452](https://github.com/hashicorp/go-tfe/pull/452)

# v1.3.0

## Enhancements
* Adds support for Microsoft Teams notification configuration by @JarrettSpiker [#398](https://github.com/hashicorp/go-tfe/pull/389)
* Add support for Audit Trail API by @sebasslash [#407](https://github.com/hashicorp/go-tfe/pull/407)
* Adds Private Registry Provider, Provider Version, and Provider Platform APIs support by @joekarl and @annawinkler [#313](https://github.com/hashicorp/go-tfe/pull/313)
* Adds List Registry Modules endpoint by @chroju [#385](https://github.com/hashicorp/go-tfe/pull/385)
* Adds `WebhookURL` field to `VCSRepo` struct by @kgns [#413](https://github.com/hashicorp/go-tfe/pull/413)
* Adds `Category` field to `VariableUpdateOptions` struct by @jtyr [#397](https://github.com/hashicorp/go-tfe/pull/397)
* Adds `TriggerPatterns` to `Workspace` by @matejrisek [#400](https://github.com/hashicorp/go-tfe/pull/400)
* [beta] Adds `ExtState` field to `StateVersionCreateOptions` by @brandonc [#416](https://github.com/hashicorp/go-tfe/pull/416)

# v1.2.0

## Enhancements
* Adds support for reading current state version outputs to StateVersionOutputs, which can be useful for reading outputs when users don't have the necessary permissions to read the entire state by @brandonc [#370](https://github.com/hashicorp/go-tfe/pull/370)
* Adds Variable Set methods for `ApplyToWorkspaces` and `RemoveFromWorkspaces` by @byronwolfman [#375](https://github.com/hashicorp/go-tfe/pull/375)
* Adds `Names` query param field to `TeamListOptions` by @sebasslash [#393](https://github.com/hashicorp/go-tfe/pull/393)
* Adds `Emails` query param field to `OrganizationMembershipListOptions` by @sebasslash [#393](https://github.com/hashicorp/go-tfe/pull/393)
* Adds Run Tasks API support by @glennsarti [#381](https://github.com/hashicorp/go-tfe/pull/381), [#382](https://github.com/hashicorp/go-tfe/pull/382) and [#383](https://github.com/hashicorp/go-tfe/pull/383)


## Bug fixes
* Fixes ignored comment when performing apply, discard, cancel, and force-cancel run actions [#388](https://github.com/hashicorp/go-tfe/pull/388)

# v1.1.0

## Enhancements

* Add Variable Set API support by @rexredinger [#305](https://github.com/hashicorp/go-tfe/pull/305)
* Add Comments API support by @alex-ikse [#355](https://github.com/hashicorp/go-tfe/pull/355)
* Add beta support for SSOTeamID to `Team`, `TeamCreateOptions`, `TeamUpdateOptions` by @xlgmokha [#364](https://github.com/hashicorp/go-tfe/pull/364)

# v1.0.0

## Breaking Changes
* Renamed methods named Generate to Create for `AgentTokens`, `OrganizationTokens`, `TeamTokens`, `UserTokens` by @sebasslash [#327](https://github.com/hashicorp/go-tfe/pull/327)
* Methods that express an action on a relationship have been prefixed with a verb, e.g `Current()` is now `ReadCurrent()` by @sebasslash [#327](https://github.com/hashicorp/go-tfe/pull/327)
* All list option structs are now pointers @uturunku1 [#309](https://github.com/hashicorp/go-tfe/pull/309)
* All errors have been refactored into constants in `errors.go` @uturunku1 [#310](https://github.com/hashicorp/go-tfe/pull/310)
* The `ID` field in Create/Update option structs has been renamed to `Type` in accordance with the JSON:API spec by @omarismail, @uturunku1 [#190](https://github.com/hashicorp/go-tfe/pull/190), [#323](https://github.com/hashicorp/go-tfe/pull/323), [#332](https://github.com/hashicorp/go-tfe/pull/332)
* Nested URL params (consisting of an organization, module and provider name) used to identify a `RegistryModule` have been refactored into a struct `RegistryModuleID` by @sebasslash [#337](https://github.com/hashicorp/go-tfe/pull/337)


## Enhancements
* Added missing include fields for `AdminRuns`, `AgentPools`, `ConfigurationVersions`, `OAuthClients`, `Organizations`, `PolicyChecks`, `PolicySets`, `Policies` and `RunTriggers` by @uturunku1 [#339](https://github.com/hashicorp/go-tfe/pull/339)
* Cleanup documentation and improve consistency by @uturunku1 [#331](https://github.com/hashicorp/go-tfe/pull/331)
* Add more linters to our CI pipeline by @sebasslash [#326](https://github.com/hashicorp/go-tfe/pull/326)
* Resolve `TFE_HOSTNAME` as fallback for `TFE_ADDRESS` by @sebasslash [#340](https://github.com/hashicorp/go-tfe/pull/326)
* Adds a `fetching` status to `RunStatus` and adds the `Archive` method to the ConfigurationVersions interface by @mpminardi [#338](https://github.com/hashicorp/go-tfe/pull/338)
* Added a `Download` method to the `ConfigurationVersions` interface by @tylerwolf [#358](https://github.com/hashicorp/go-tfe/pull/358)
* API Coverage documentation by @laurenolivia [#334](https://github.com/hashicorp/go-tfe/pull/334)

## Bug Fixes
* Fixed invalid memory address error when `AdminSMTPSettingsUpdateOptions.Auth` field is empty and accessed by @uturunku1 [#335](https://github.com/hashicorp/go-tfe/pull/335)<|MERGE_RESOLUTION|>--- conflicted
+++ resolved
@@ -1,10 +1,8 @@
 # Unreleased
 
-<<<<<<< HEAD
 * Add support for project level auto destroy settings @simonxmh [#1011](https://github.com/hashicorp/go-tfe/pull/1011)
-=======
+
 # v1.71.0
->>>>>>> f9d78881
 
 ## Enhancements
 
