--- conflicted
+++ resolved
@@ -1,16 +1,14 @@
 # UNRELEASED
 
-<<<<<<< HEAD
 ## Bug Fixes
 
 * Fixed `RegistryNoCodeModules` method `UpgradeWorkspace` to return a `WorkspaceUpgrade` type. This resulted in a BREAKING CHANGE, yet the previous type was not properly decoded nor reflective of the actual API result by @paladin-devops [#955](https://github.com/hashicorp/go-tfe/pull/955)
-=======
+
 # v1.64.2
 
 ## Enhancements
 
 * Adds support for including no-code permissions to the `OrganizationPermissions` struct [#967](https://github.com/hashicorp/go-tfe/pull/967)
->>>>>>> e75d2b5b
 
 # v1.64.1
 
