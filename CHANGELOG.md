--- conflicted
+++ resolved
@@ -1,12 +1,10 @@
 # Unreleased
 
-<<<<<<< HEAD
-* Add `AgentPool` field to the OAuthClientUpdateOptions struct, which is used to associate a VCS Provider with an AgentPool for PrivateVCS support  by @jpogran [#1075](https://github.com/hashicorp/go-tfe/pull/1075)
-=======
+* Adds `AgentPool` field to the OAuthClientUpdateOptions struct, which is used to associate a VCS Provider with an AgentPool for PrivateVCS support  by @jpogran [#1075](https://github.com/hashicorp/go-tfe/pull/1075)
+
 ## BREAKING CHANGES
 
 * Updates team token `Description` to be a pointer, allowing for both nil descriptions and empty string descriptions. Team token descriptions and the ability to create multiple team tokens is in BETA, which is EXPERIMENTAL, SUBJECT TO CHANGE, and may not be available to all users, by @mkam [#1088](https://github.com/hashicorp/go-tfe/pull/1088)
->>>>>>> da71abb9
 
 # v1.78.0
 
