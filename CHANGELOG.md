--- conflicted
+++ resolved
@@ -1,10 +1,9 @@
 # Unreleased
 
-<<<<<<< HEAD
 ## Features
 
 * Add support for the Explorer API by @sebasslash [#1018](https://github.com/hashicorp/go-tfe/pull/1018)
-=======
+
 ## Enhancements
 
 * Add BETA support for adding custom project permission for variable sets `ProjectVariableSetsPermission` by @netramali [21879](https://github.com/hashicorp/atlas/pull/21879)
@@ -29,7 +28,7 @@
 * Add support for project level auto destroy settings @simonxmh [#1011](https://github.com/hashicorp/go-tfe/pull/1011)
 * Add BETA support for Linux arm64 agents, which is EXPERIMENTAL, SUBJECT TO CHANGE, and may not be available to all users @natalie-todd [#1022](https://github.com/hashicorp/go-tfe/pull/1022)
 * Adds support to delete all tag bindings on either a project or workspace by @sebasslash [#1023](https://github.com/hashicorp/go-tfe/pull/1023)
->>>>>>> 4dfce8f7
+
 
 # v1.71.0
 
